"""

"""
# Imports from libraries
from datetime import datetime, timedelta
import os
import pickle
from pytups import SuperDict, TupList
from typing import Dict, Tuple
from math import ceil

# Imports from cornflow libraries
from cornflow_client import InstanceCore
from cornflow_client.core.tools import load_json
from .const import INSTANCE_KEYS_RELATION

# Imports from internal modules
from .tools import (
    get_hour_string_from_date_time,
    get_hour_string_from_hour_minute,
    get_one_date,
)


class Instance(InstanceCore):
    schema = load_json(
        os.path.join(os.path.dirname(__file__), "../schemas/instance.json")
    )
    schema_checks = load_json(
        os.path.join(os.path.dirname(__file__), "../schemas/instance_checks.json")
    )

    def __init__(self, data: dict):
        super().__init__(data)

        # Stores a list of the starting date of each week ordered
        self.opening_days = set()
        self.weeks = TupList()

        # First object stores a list of the dates ordered,
        # the second the properties for each date.
        self.dates = TupList()
        self.dates_properties = SuperDict()

        # First object stores a list of the time slots ordered,
        # the second the properties for each one.
        self.time_slots = TupList()
        self.time_slots_properties = SuperDict()

        self.cache_properties()

    @classmethod
    def from_dict(cls, data: dict) -> "Instance":
        tables = ["employees", "shifts", "contracts"]

        data_p = {el: {v["id"]: v for v in data[el]} for el in tables}

        data_p["demand"] = {(el["day"], el["hour"]): el for el in data["demand"]}
        data_p["weekly_schedule"] = TupList(
            (el["week_day"], el["starting_hour"], el["ending_hour"])
            for el in data["weekly_schedule"]
        ).to_dict(indices=[0], result_col=[1, 2])

        if "schedule_exceptions" in data:
            data_p["schedule_exceptions"] = TupList(
                (el["date"], el["starting_hour"], el["ending_hour"])
                for el in data["schedule_exceptions"]
            ).to_dict(indices=[0], result_col=[1, 2])
        else:
            data_p["schedule_exceptions"] = SuperDict({})

        data_p["parameters"] = pickle.loads(pickle.dumps(data["parameters"], -1))
        data_p["requirements"] = pickle.loads(pickle.dumps(data["requirements"], -1))
        data_p["penalties"] = pickle.loads(pickle.dumps(data["penalties"], -1))

        if data.get("skill_demand"):
            data_p["skill_demand"] = {
                (el["day"], el["hour"], el["id_skill"]): el
                for el in data["skill_demand"]
            }
        else:
            data_p["skill_demand"] = SuperDict({})

        if data.get("skills"):
            data_p["skills"] = {el["id"]: el for el in data["skills"]}
        else:
            data_p["skills"] = SuperDict({})

        if data.get("skills_employees"):
            data_p["skills_employees"] = TupList(data["skills_employees"]).to_dict(
                result_col=["id_employee"], is_list=True, indices=["id_skill"]
            )
        else:
            data_p["skills_employees"] = SuperDict({})

        if data.get("employee_holidays"):
            data_p["employee_holidays"] = {
                (el["id_employee"], el["day"]): el for el in data["employee_holidays"]
            }
        else:
            data_p["employee_holidays"] = SuperDict({})

        if data.get("store_holidays"):
            data_p["store_holidays"] = {
                (el["day"]): el for el in data["store_holidays"]
            }
        else:
            data_p["store_holidays"] = SuperDict({})

        if data.get("employee_downtime"):
            data_p["employee_downtime"] = {
                (el["id_employee"], el["day"]): el for el in data["employee_downtime"]
            }
        else:
            data_p["employee_downtime"] = SuperDict({})

        if data.get("employee_preferences"):
            data_p["employee_preferences"] = {
                (el["id_employee"], el["day"], el["hours"], el["start"]): el
                for el in data["employee_preferences"]
            }
        else:
            data_p["employee_preferences"] = SuperDict({})

        return cls(data_p)

    def to_dict(self) -> Dict:
        tables = [
            "employees",
            "shifts",
            "contracts",
            "demand",
            "skill_demand",
            "skills",
            "employee_holidays",
            "employee_downtime",
            "store_holidays",
            "employee_preferences",
        ]

        data_p = {el: self.data[el].values_l() for el in tables}

        data_p["parameters"] = self.data["parameters"]
        data_p["requirements"] = self.data["requirements"]
        data_p["penalties"] = self.data["penalties"]

        data_p["weekly_schedule"] = [
            {"week_day": d, "starting_hour": h_ini, "ending_hour": h_end}
            for d, value in self.data["weekly_schedule"].items()
            for (h_ini, h_end) in value
        ]

        data_p["schedule_exceptions"] = [
            {"date": d, "starting_hour": h_ini, "ending_hour": h_end}
            for d, value in self.data["schedule_exceptions"].items()
            for (h_ini, h_end) in value
        ]

        data_p["skills_employees"] = [
            dict(id_employee=id_employee, id_skill=id_skill)
            for id_skill in self.data["skills_employees"]
            for id_employee in self.data["skills_employees"][id_skill]
        ]
        data_p["employee_holidays"] = [
            dict(id_employee=id_employee, day=day)
            for (id_employee, day) in self.data["employee_holidays"]
        ]
        data_p["store_holidays"] = [
            dict(day=day) for (day) in self.data["store_holidays"]
        ]
        data_p["employee_downtime"] = [
            dict(id_employee=id_employee, day=day)
            for (id_employee, day) in self.data["employee_downtime"]
        ]
        data_p["employee_preferences"] = [
            dict(id_employee=id_employee, day=day, hours=hours, start=start)
            for (id_employee, day, hours, start) in self.data["employee_preferences"]
        ]
        return pickle.loads(pickle.dumps(data_p, -1))

    def cache_properties(self):
        """Caches the list of weeks, dates and time slots and its associated properties"""

        self.weeks = self._get_weeks()
        self.opening_days = self._get_opening_days()
        self.dates = self._get_dates()
        self.dates_properties = self._get_dates_properties()
        self.time_slots = self._get_time_slots()
        self.time_slots_properties = self._get_time_slots_properties()

    def check(self) -> dict:
        return SuperDict(
            incoherent_foreign_keys=self.check_indexes_coherence(),
            timeslot_length=self.check_timeslot_length(),
<<<<<<< HEAD
            penalties=self.check_penalties(),
=======
>>>>>>> 0322d35c
            **self.check_timeslot_coherence(),
        ).vfilter(lambda v: len(v))

    def check_indexes_coherence(self) -> list:
        errors = list()
        for pk, fk_list in INSTANCE_KEYS_RELATION.items():
            for fk_table, fk_column in fk_list:
                fk_values = self._get_property(fk_table, fk_column).values_tl()
                for fk in fk_values:
                    if fk not in self._get_property(pk[0], pk[1]).values_tl():
                        errors.append(
                            {
                                "primary_table": pk[0],
                                "foreign_table": fk_table,
                                "key": fk_column,
                                "value": fk,
                            }
                        )

        return errors

    def check_timeslot_length(self):
        slot_length = self._get_slot_length()
        if slot_length not in [15, 30, 60]:
            return dict(timeslot_length=slot_length)
        return dict()

    def check_timeslot_coherence(self):
        checks = SuperDict(
            weekly_schedule_timeslots=TupList(),
            schedule_exceptions_timeslots=TupList(),
            shift_hours_timeslots=TupList(),
            employee_preferences_timeslots=TupList(),
        )
        slot_length = self._get_slot_length()
        weekly_schedule = self._get_weekly_schedule(round_ts=False)
        schedule_exceptions = self._get_schedule_exceptions(round_ts=False)
        contract_start_hours = self._get_employees_contract_starting_hour(
            round_ts=False
        )
        contract_end_hours = self._get_employees_contract_ending_hour(round_ts=False)
        employee_preferences = self._get_employee_preferences()

        for key, values in weekly_schedule.items():
            checks["weekly_schedule_timeslots"] += TupList(
                {
                    "weekday": key,
                    "hour": get_hour_string_from_hour_minute(hour=v[0], minute=v[1]),
                }
                for v in values
                if v[1] % slot_length != 0
            ) + TupList(
                {
                    "weekday": key,
                    "hour": get_hour_string_from_hour_minute(hour=v[2], minute=v[3]),
                }
                for v in values
                if v[3] % slot_length != 0
            )

        for key, values in schedule_exceptions.items():
            checks["schedule_exceptions_timeslots"] += TupList(
                {
                    "date": key,
                    "hour": get_hour_string_from_hour_minute(hour=v[0], minute=v[1]),
                }
                for v in values
                if v[1] % slot_length != 0
            ) + TupList(
                {
                    "date": key,
                    "hour": get_hour_string_from_hour_minute(hour=v[2], minute=v[3]),
                }
                for v in values
                if v[3] % slot_length != 0
            )

        checks["shift_hours_timeslots"] += TupList(
            {"week": week, "employee": employee, "hour": hour}
            for (week, employee), hour in contract_start_hours.items()
            if int(hour[3:]) % slot_length != 0
        ) + TupList(
            {"week": week, "employee": employee, "hour": hour}
            for (week, employee), hour in contract_end_hours.items()
            if int(hour[3:]) % slot_length != 0
        )

        checks["employee_preferences_timeslots"] += TupList(
            {"date": date, "employee": employee, "hour": hour_string}
            for (employee, date, _, hour_string) in employee_preferences
            if int(hour_string[3:]) % slot_length != 0
        )

        return checks.vfilter(lambda v: len(v))

    def check_penalties(self):
        """Checks that all penalties are defined for soft constraints"""
        penalties = self.get_penalties().keys_l()
        return (
            self.get_requirements()
            .kvfilter(lambda k, v: v == "soft" and k not in penalties)
            .keys_tl()
            .vapply(lambda v: {"requirement": v})
        )

    def _get_weeks(self) -> TupList:
        """
        Returns a TupList with the starting date of each week in date time format
        For example: [datetime(2021, 9, 6, 0, 0, 0), datetime(2021, 9, 13, 0, 0, 0), ...]
        """
        return TupList(
            [
                get_one_date(self._get_start_date(), weeks=i)
                for i in range(0, self._get_horizon())
            ]
        ).sorted()

    def _get_opening_days(self):
        """
        Returns a set of the days of the week that the wc opens.
        For example (Monday, Tuesday)
        """
        return set(self._get_weekly_schedule().keys())

    def _get_dates(self) -> TupList:
        """
        Returns a TupList with the dates of the whole horizon when the center opens in datetime format
        For example: [datetime(2021, 9, 6, 0, 0, 0), datetime(2021, 9, 7, 0, 0, 0), ...]
        """

        return (
            TupList(
                self._get_start_date() + timedelta(days=d)
                for d in range(self._get_horizon() * 7)
            )
            .vfilter(lambda v: v.isoweekday() in self.opening_days)
            .sorted()
        )

    def _get_dates_properties(self) -> SuperDict:
        """
        Returns a SuperDict with dates as key and its dict properties as a value
        For example: {datetime(2021, 9, 6, 0, 0, 0): {"string": "2021-09-06", "week": 36}, ...}
        """
        return SuperDict(
            {
                date: {
                    "string": self.get_date_string_from_ts(date),
                    "week": self.get_week_from_ts(date),
                }
                for date in self.dates
            }
        )

    def _get_date_string_from_date(self, date):
        """Returns the date string of a given date"""
        return self.dates_properties[date]["string"]

    def _get_week_from_date(self, date):
        """Returns the week number of a given date"""
        return self.dates_properties[date]["week"]

    def _get_time_slots(self) -> TupList:
        """
        Returns a TupList with the time slots of the whole horizon in datetime format
        For example: [datetime(2021, 9, 6, 7, 0, 0), datetime(2021, 9, 6, 8, 0, 0), ...]
        """
        weekly_schedule = self._get_weekly_schedule()
        date_shift = {date: weekly_schedule[date.isoweekday()] for date in self.dates}

        ts = (
            TupList(
                key
                + timedelta(
                    hours=h_start, minutes=m_start + self._get_slot_length() * x
                )
                for key, value in date_shift.items()
                for (h_start, m_start, h_end, m_end) in value
                for x in range(
                    int(
                        self._minutes_to_slot(
                            60 * h_end + m_end - 60 * h_start - m_start
                        )
                    )
                )
            )
            .vfilter(
                # Remove schedule exceptions.
                lambda v: self.get_date_string_from_ts(v)
                not in self._get_schedule_exceptions()
            )
            .vfilter(
                lambda v: self.get_date_string_from_ts(v)
                not in self._get_store_holidays()
            )
        )

        ts_schedule_exceptions = TupList(
            self.get_date_from_string(d)
            + timedelta(hours=h_start, minutes=m_start + self._get_slot_length() * x)
            for d, value in self._get_schedule_exceptions().items()
            for (h_start, m_start, h_end, m_end) in value
            for x in range(
                int(self._minutes_to_slot(60 * h_end + m_end - 60 * h_start - m_start))
            )
        )
        # In case some shift overlap we apply unique
        ts_total = (ts + ts_schedule_exceptions).unique2().sorted()

        return ts_total

    def _get_time_slots_properties(self) -> SuperDict:
        """
        Returns a SuperDict with the time slots as key and their properties dict as a value
        For example: {datetime(2021, 9, 6, 7, 0, 0): {"string": "2021-09-06T07:00",
            "date": "2021-09-06", "week": 36, "hour": 7.0}, ...}
        """
        return SuperDict(
            {
                ts: {
<<<<<<< HEAD
                    "string": self.get_datetime_string_from_ts(ts),
                    "date": self.get_date_string_from_ts(ts),
                    "week": self.get_week_from_ts(ts),
                    "hour": self.get_hour_from_ts(ts),
=======
                    "string": get_time_slot_string(ts),
                    "date": get_date_string_from_ts(ts),
                    "week": get_week_from_ts(ts),
                    "hour": get_hour_from_date_time(ts),
>>>>>>> 0322d35c
                    "hour_string": get_hour_string_from_date_time(ts),
                }
                for ts in self.time_slots
            }
        )

    def get_time_slot_string(self, ts):
        """Returns the time slot string of a given time slot"""
        return self.time_slots_properties[ts]["string"]

    def _get_date_string_from_ts(self, ts):
        """Returns the date string of a given time slot"""
        return self.time_slots_properties[ts]["date"]

    def _get_week_from_ts(self, ts):
        """Returns the week number of a given time slot"""
        return self.time_slots_properties[ts]["week"]

    def _get_hour_from_ts(self, ts):
        """Returns the hour of a given time slot"""
        return self.time_slots_properties[ts]["hour"]

    def _get_hour_string_from_ts(self, ts):
        """Returns the hour of a given time slot"""
        return self.time_slots_properties[ts]["hour_string"]

    def _get_hour_from_hour_string(self, st):
        """Returns a float corresponding to the given hour"""
        return int(st[:2]) + int(st[3:]) / 60

    def _get_employees(self, prop) -> SuperDict:
        """Returns a SuperDict with the employee id as key and the prop as value"""
        return self._get_property("employees", prop)

    def _get_contracts(self, prop) -> SuperDict:
        """Returns a SuperDict with the contract id as key and the prop as value"""
        return self._get_property("contracts", prop)

    def _get_shifts(self, prop) -> SuperDict:
        """Returns a SuperDict with the shift id as key and the prop as value"""
        return self._get_property("shifts", prop)

    def _get_horizon(self) -> int:
        """Returns the value of the horizon parameter"""
        return self.data["parameters"]["horizon"]

    def _get_weekly_schedule(self, round_ts=True):
        """Returns a SuperDict of days and the opening hours"""
<<<<<<< HEAD
        ts_length = self._get_slot_length()
        if not round_ts:
            ts_length = 1

        return self.data["weekly_schedule"].vapply(
            lambda v: (
                v.vapply(
                    lambda vv: (
                        int(vv[0][:2]),
                        ts_length * (int(vv[0][3:]) // ts_length),
                        int(vv[1][:2]),
                        ts_length * ceil(int(vv[1][3:]) / ts_length),
                    )
                ).vapply(self._round_up_tuple)
            )
=======
        return self.data["weekly_schedule"].vapply(
            lambda v: (v.vapply(lambda vv: self._format_hour_tuples(vv, round_ts)))
>>>>>>> 0322d35c
        )

    def _get_schedule_exceptions(self, round_ts=True):
        """Returns a SuperDict of days and the opening hours"""
        return self.data["schedule_exceptions"].vapply(
            lambda v: (v.vapply(lambda vv: self._format_hour_tuples(vv, round_ts)))
        )

    def round_hour_string_down_to_tuple(self, hour_string):
        """
        Returns a tuple (hours, minutes) with the hour and minutes
        of the provided hour_string rounded to the lower time slot
        For example: for hour_string = "12:45" and the slot_length being 30, returns 12, 30
        """
        ts_length = self._get_slot_length()
        return int(hour_string[:2]), ts_length * (int(hour_string[3:]) // ts_length)

<<<<<<< HEAD
        return self.data["schedule_exceptions"].vapply(
            lambda v: (
                v.vapply(
                    lambda vv: (
                        int(vv[0][:2]),
                        ts_length * (int(vv[0][3:]) // ts_length),
                        int(vv[1][:2]),
                        ts_length * ceil(int(vv[1][3:]) / ts_length),
                    )
                ).vapply(self._round_up_tuple)
            )
=======
    def round_hour_string_up_to_tuple(self, hour_string):
        """
        Returns a tuple (hours, minutes) with the hour and minutes
        of the provided hour_string rounded to the upper time slot
        For example: for hour_string = "12:45" and the slot_length being 30, returns 13, 0
        """
        ts_length = self._get_slot_length()
        rounded_hour = int(hour_string[:2])
        rounded_minutes = ts_length * ceil(int(hour_string[3:]) / ts_length)
        if rounded_hour != 23 and rounded_minutes == 60:
            return rounded_hour + 1, 0
        elif rounded_hour == 23 and rounded_minutes == 60:
            return 0, 0
        return rounded_hour, rounded_minutes

    def _format_hour_tuples(self, tup, round_ts):
        """
        Returns a tuple (hour, minutes, hour, minutes) with the hours and minutes of the provided
        hour string, with the first hour string rounded down and the second rounded up.
        For example: for tup = ("08:15", "19:45") and slot_length = 30, returns (8, 0, 20, 0)
        """
        if round_ts:
            rounded_hour_1 = self.round_hour_string_down_to_tuple(tup[0])
            rounded_hour_2 = self.round_hour_string_up_to_tuple(tup[1])
        else:
            rounded_hour_1 = int(tup[0][:2]), int(tup[0][3:])
            rounded_hour_2 = int(tup[1][:2]), int(tup[1][3:])
        return (
            rounded_hour_1[0],
            rounded_hour_1[1],
            rounded_hour_2[0],
            rounded_hour_2[1],
>>>>>>> 0322d35c
        )

    def _round_hour_string_up(self, hour_string):
        """
        Returns an hour string with the hour rounded to the upper time slot.
        For example: for hour_string = "12:45" and slot_length = 30, returns "13:00"
        """
        hour, minutes = self.round_hour_string_up_to_tuple(hour_string)
        return get_hour_string_from_hour_minute(hour, minutes)

    def _get_start_date(self) -> datetime:
        """Returns the datetime object of the starting date"""
        return self.get_date_from_string(self.data["parameters"]["starting_date"])

    def _get_end_date(self) -> datetime:
        """Returns the last date in the horizon"""
        return max(self.dates)

    def get_skills(self) -> TupList:
        """Returns a TupList containing the id of the skills"""
        return self.data["skills"].keys_tl()

    def get_employees_by_skill(self, id_skill) -> TupList:
        """Returns a TupList with the employees that have the given skill"""
        return self.data["skills_employees"][id_skill]

    def _get_min_resting_hours(self) -> int:
        """Returns the number of resting hours that the employees have to have between working days"""
        return self.data["parameters"]["min_resting_hours"]

    def _get_slot_length(self) -> float:
        """Returns the length of a time slot in minutes"""
        return self.data["parameters"]["slot_length"]

    def slot_to_hour(self, slots) -> int:
        """Converts from slots to hours"""
        return int(slots * self._get_slot_length() / 60)

    def _hour_to_slot(self, hours) -> int:
        """Converts from a hours to slots"""
        return int(hours * 60 / self._get_slot_length())

    def _minutes_to_slot(self, minutes) -> int:
        """Converts from a hours to slots"""
        return int(minutes / self._get_slot_length())

    def _get_employees_contracts(self) -> SuperDict[Tuple[int, int], int]:
        """
        Returns a SuperDict with the week and employee tuple as key
        and the contract id as value
        Contracts are supposed to start on Monday and end on Sunday
        For example: {(36, 1): 10, ...}
        """
        default_date = self.get_date_string_from_ts(self._get_end_date())

        contract_start = self._get_contracts("start_contract")
        contract_end = self._get_contracts("end_contract").vapply(
            lambda v: v or default_date
        )

        return SuperDict(
            {
                (self._get_week_from_date(week), e): c
                for week in self.weeks
                for c, e in self._get_contracts("id_employee").items()
                if contract_start[c]
                <= self.get_date_string_from_ts(week)
                <= contract_end[c]
            }
        )

    def _get_employees_normal_contract_hours(self) -> SuperDict[Tuple[int, int], int]:
        """
        Returns a SuperDict with the week and employee tuple as key
        and the weekly hours of the contract as the value
        Contracts are supposed to start on Monday and end on Sunday
        For example: {(36, 1): 40, ...}
        """
        contract_hours = self._get_contracts("weekly_hours")
        return self._get_employees_contracts().vapply(lambda c: contract_hours[c])

    def _get_employees_contract_hours(self) -> SuperDict[Tuple[int, int], int]:
        """
        Returns a SuperDict with the week and employee tuple as key
        and the weekly hours of the contract taking holidays into account
        Contracts are supposed to start on Monday and end on Sunday
        For example: {(36, 1): 40, ...}
        """
        contract_hours = self._get_employees_normal_contract_hours()
        employee_holiday_hours = self._get_employee_holiday_hours()
        downtime_hours = self._get_employee_downtime_hours()
        store_holiday_hours = self._get_store_holiday_hours()

        return SuperDict(
            {
                key: contract_hours[key]
                - employee_holiday_hours.get(key, 0)
                - store_holiday_hours.get(key, 0)
                - downtime_hours.get(key, 0)
                for key in contract_hours
            }
        )

    def _get_employees_normal_contract_days(self) -> SuperDict[Tuple[int, int], int]:
        """
        Returns a SuperDict with the week and employee tuple as key and
        the max days worked weekly of the contract as the value
        Contracts are supposed to start on Monday and end on Sunday
        For example: {(36, 1): 5, ...}
        """
        contract_days = self._get_contracts("days_worked")
        return self._get_employees_contracts().vapply(lambda c: contract_days[c])

    def _get_employees_contract_days(self) -> SuperDict[Tuple[int, int], int]:
        """
        Returns a SuperDict with the week and employee tuple as key and
        the max days worked weekly of the contract taking holidays into account
        For example: {(36, 1): 5, ...}
        """
        contract_days = self._get_employees_normal_contract_days()
        employee_holiday_days = self._get_employee_holiday_days()
        store_holiday_days = self._get_store_holiday_days()
        downtime_days = self._get_employee_downtime_days()

        return SuperDict(
            {
                key: contract_days[key]
                - employee_holiday_days.get(key, 0)
                - store_holiday_days.get(key, 0)
                - downtime_days.get(key, 0)
                for key in contract_days
            }
        )

    def _get_employees_contract_shift(self) -> SuperDict[Tuple[int, int], int]:
        """
        Returns a SuperDict with the week and employee tuple as key
        and the shift id as value
        Contracts are supposed to start on Monday and end on Sunday
        For example: {(36, 1): 1, ...}
        """
        contract_shift = self._get_contracts("id_shift")
        return self._get_employees_contracts().vapply(lambda c: contract_shift[c])

    def _get_employees_contract_starting_hour(self, round_ts=True) -> SuperDict:
        """
        Returns a SuperDict with the week and employee tuple as key
        and the shift starting hour
        Contracts are supposed to start on Monday and end on Sunday
        For example: {(36, 1): 7, ...}
        """
        start = self._get_shifts("start")

        ts_length = self._get_slot_length()
        if round_ts:
            start = start.vapply(
                lambda v: v[:3] + str(ts_length * (int(v[3:]) // ts_length)).zfill(2)
            )

        return self._get_employees_contract_shift().vapply(lambda s: start[s])

    def _get_employees_contract_ending_hour(
        self, round_ts=True
    ) -> SuperDict[Tuple[int, int], float]:
        """
        Returns a SuperDict with the week and employee tuple as key
        and the shift ending hour
        Contracts are supposed to start on Monday and end on Sunday
        For example: {(36, 1): 21, ...}
        """
        end = self._get_shifts("end")
        ts_length = self._get_slot_length()

        if round_ts:
            end = end.vapply(
                lambda v: self._round_hour_string_up(
                    v[:3] + str(ts_length * ceil(int(v[3:]) / ts_length)).zfill(2)
                )
            )
        return self._get_employees_contract_shift().vapply(lambda s: end[s])

    def _get_employee_time_slots_week(self) -> TupList:
        """
        Returns a TupList with the combinations of employees, weeks, dates and time slots
        in which the employees can work.
        For example: [("2021-09-06T07:00", 36, "2021-09-06", 1),
            ("2021-09-06T08:00", 36, "2021-09-06", 1), ...]
        """
        start = self._get_employees_contract_starting_hour().vapply(
            lambda v: self._get_hour_from_hour_string(v)
        )
        end = self._get_employees_contract_ending_hour().vapply(
            lambda v: self._get_hour_from_hour_string(v)
        )

        return TupList(
            (self.get_time_slot_string(ts), w, self._get_date_string_from_ts(ts), e)
            for ts in self.time_slots
            for (w, e) in start
            if self._get_week_from_ts(ts) == w
            and start[w, e] <= self._get_hour_from_ts(ts) < end[w, e]
            and (e, self._get_date_string_from_ts(ts))
            not in self._get_employee_holidays()
            and (e, self._get_date_string_from_ts(ts))
            not in self._get_employee_downtime()
            if self._get_date_string_from_ts(ts) not in self._get_store_holidays()
        )

    def get_employees_time_slots_week(self) -> SuperDict:
        """
        Returns a SuperDict with the week and employee tuple as key
        and a list of time slots as value
        For example: {(36, 1): ["2021-09-06T07:00", "2021-09-06T08:00", ...], ...}
        """
        return self._get_employee_time_slots_week().take([0, 1, 3]).to_dict(0)

    def get_employees_time_slots_day(self) -> SuperDict:
        """
        Returns a SuperDict with the date and employee tuple as key
        and a list of time slots as value
        For example: {("2021-09-06", 1): ["2021-09-06T07:00", "2021-09-06T08:00", ...], ...}
        """
        return self._get_employee_time_slots_week().take([0, 2, 3]).to_dict(0)

    def get_employee_time_slots_holidays(self) -> TupList:
        """
        Returns a TupList with the combinations of employees and timeslots
        in which the employees are on holidays.
        For example: [("2021-09-06T07:00", 1),
            ("2021-09-06T08:00", 1), ...]
        """
        start = self._get_employees_contract_starting_hour().vapply(
            lambda v: self._get_hour_from_hour_string(v)
        )
        end = self._get_employees_contract_ending_hour().vapply(
            lambda v: self._get_hour_from_hour_string(v)
        )

        return TupList(
            (self.get_time_slot_string(ts), e)
            for ts in self.time_slots
            for (w, e) in start
            if self._get_week_from_ts(ts) == w
            and start[w, e] <= self._get_hour_from_ts(ts) < end[w, e]
            and (e, self._get_date_string_from_ts(ts))
            in self._get_employee_holidays(model=True)
            and (e, self._get_date_string_from_ts(ts))
            not in self._get_employee_downtime()
            if self._get_date_string_from_ts(ts) not in self._get_store_holidays()
        )

    def get_consecutive_time_slots_employee(self) -> TupList:
        """
        Returns a TupList with a time slot, the nex time slot in the same day
        and an employee according to the employee availability
        For example: [("2021-09-06T07:00", "2021-09-06T08:00", 1), ...]
        """
        return TupList(
            [
                (ts, ts2, e)
                for (d, e), _time_slots in self.get_employees_time_slots_day().items()
                for ts, ts2 in zip(_time_slots, _time_slots[1:])
            ]
        )

    def get_opening_time_slots_set(self) -> set:
        """
        Returns a TupList with the time slots strings
        For example: ["2021-09-06T07:00", "2021-09-06T08:00", ...]
        """
        return self.time_slots.vapply(lambda v: self.get_time_slot_string(v)).to_set()

    def get_employees_ts_availability(self) -> TupList[Tuple[str, int]]:
        """
        Returns a TupList with the combinations of employees and time slots
        in which the employees can work.
        For example: [("2021-09-06T07:00", 1), ("2021-09-06T07:00", 2), ...]
        """
        return self._get_employee_time_slots_week().take([0, 3])

    def get_max_working_slots_week(self) -> SuperDict[Tuple[int, int], int]:
        """
        Returns a SuperDict with the week and employee tuple as key
        and the weekly hours of the contract as the value
        Contracts are supposed to start on Monday and end on Sunday
        For example: {(36, 1): 40, ...}
        """
        return self._get_employees_contract_hours().vapply(
            lambda v: self._hour_to_slot(v)
        )

    def get_max_working_slots_day(self) -> SuperDict[Tuple[str, int], float]:
        """
        Returns a SuperDict with the dates and employees tuple as a key
        and the maximum slots that can be worked on a day as value
        For example: {("2021-09-06", 1): 9, ("2021-09-06", 2): 9, ("2021-09-06", 3): 8, ...}
        """
        # TODO: set up a hard limit from the parameters of the instance, set up as optional,
        #  if there is value it should be that one, if not the current calculation

        return SuperDict(
            {
                (self._get_date_string_from_date(d), e): self._hour_to_slot(
                    hours / self._get_employees_contract_days()[w, e]
                )
                + 1
                for d in self.dates
                for (w, e), hours in self._get_employees_contract_hours().items()
                if self._get_week_from_date(d) == w
                if (e, self._get_date_string_from_date(d))
                not in self._get_employee_holidays()
                and (e, self._get_date_string_from_date(d))
                not in self._get_employee_downtime()
                if self._get_date_string_from_date(d) not in self._get_store_holidays()
            }
        )

    def get_min_working_slots_day(self) -> SuperDict[Tuple[str, int], int]:
        """
        Returns a SuperDict with the dates and employees tuple as a key and
        the minimum amount of slots that need to be worked each day
        For example: {("2021-09-06", 1): 4, ("2021-09-06", 2): 4, ("2021-09-06", 3): 4, ...}
        """
        return SuperDict(
            {
                (self._get_date_string_from_date(d), e): self._hour_to_slot(
                    self.data["parameters"]["min_working_hours"]
                )
                for d in self.dates
                for e in self._get_employees("id")
                if (e, self._get_date_string_from_date(d))
                not in self._get_employee_holidays()
                and (e, self._get_date_string_from_date(d))
                not in self._get_employee_downtime()
                if self._get_date_string_from_date(d) not in self._get_store_holidays()
            }
        )

    def get_first_time_slot_day_employee(self) -> SuperDict[Tuple[str, int], str]:
        """
        Returns a SuperDict with the date and employee tuple as a key
        and the first time slot that the employee can work in the day as the value
        For example: {("2021-09-06", 1): "2021-09-06T07:00", ("2021-09-06", 2): "2021-09-06T13:00", ...}
        """
        return (
            self._get_employee_time_slots_week()
            .take([0, 2, 3])
            .to_dict(0)
            .vapply(lambda v: min(v))
        )

    def get_max_working_days(self) -> SuperDict[Tuple[int, int], int]:
        """
        Returns a SuperDict with the week and employee tuple as key and
        the max days worked weekly of the contract as the value
        Contracts are supposed to start on Monday and end on Sunday
        For example: {(36, 1): 5, ...}
        """
        return self._get_employees_contract_days()

    def _get_incompatible_slots(self) -> TupList:
        """
        Returns a TupList with tuples that have time slots in consecutive days where
        if the employee works in one time slot it can not work
        in the other based on the minimum resting time
        For example: [("2021-09-06T20:00", "2021-09-07T07:00"),
            ("2021-09-06T21:00", "2021-09-07T07:00"), ...]
        """
        # First we calculate the upper limit slots given the resting hours
        upper_limit = int(self._hour_to_slot(self._get_min_resting_hours()))

        def check_same_day(ts, ts2):
            return ts.date() == ts2.date()

        def check_one_day_apart(ts, ts2):
            return (ts2 - ts).days <= 1

        ts_tuple = (
            TupList(
                [
                    (val, self.time_slots[pos + i])
                    for pos, val in enumerate(self.time_slots)
                    for i in range(1, upper_limit + 1)
                    if pos + i < self.time_slots.len()
                    # We only want the tuple if it's lower than the min time
                    and (self.time_slots[pos + i] - val).total_seconds() / 3600
                    < self._get_min_resting_hours() + self.slot_to_hour(1)
                ]
            )
            .vfilter(lambda v: not check_same_day(v[0], v[1]))
            .vfilter(lambda v: check_one_day_apart(v[0], v[1]))
            .vapply(
                lambda v: (
                    self.get_time_slot_string(v[0]),
                    self.get_time_slot_string(v[1]),
                )
            )
        )
        return ts_tuple

    def get_incompatible_slots_employee(self) -> TupList:
        """
        Returns a TupList with the incompatible time slots for each employee
        taking into account if the employee can work in both of them
        For example: [("2021-09-06T20:00", "2021-09-07T07:00", 1),
            ("2021-09-06T21:00", "2021-09-07T07:00", 1), ...]
        """
        availability = self.get_employees_ts_availability()
        ts_tuple = TupList(
            [
                (ts, ts2, e)
                for (ts, ts2) in self._get_incompatible_slots()
                for e in self._get_employees("name")
                if (ts, e) in availability and (ts2, e) in availability
            ]
        )
        return ts_tuple

    def get_employees_managers(self) -> TupList[int]:
        """Returns the list of employees ids that are managers"""
        return self._get_employees("manager").vfilter(lambda v: v).keys_tl()

    def _filter_demand(self, ts) -> float:
        """
        Given a time slot (date time) it returns the demand, if exists, zero otherwise
        """
        return self._get_property("demand", "demand").get(
            (self._get_date_string_from_ts(ts), self._get_hour_string_from_ts(ts)), 0
        )

    def get_demand(self) -> SuperDict:
        """
        Returns a SuperDict indexed by the time slot (string) and the demand as value
        For example: {"2021-09-06T07:00": 10, "2021-09-06T08:00": 15, ...}
        """
        return SuperDict(
            {
                self.get_time_slot_string(ts): self._filter_demand(ts)
                for ts in self.time_slots
            }
        )

    def filter_skills_demand(self, ts, id_skill) -> int:
        """
        Given a time slot (date time) and the id of a skill, returns the skill demand if it exists, zero otherwise
        """
        return self._get_property("skill_demand", "demand").get(
            (
                self._get_date_string_from_ts(ts),
                self._get_hour_string_from_ts(ts),
                id_skill,
            ),
            0,
        )

    def get_ts_demand_employees_skill(self, e_availability) -> SuperDict:
        """
        Returns a TupList with the combinations of:
         - Time slots
         - Skill
         - Demand for the given skill on this time slot
         - Employees that master the skill and are available on the timeslot
        For example: [("2021-09-06T07:00", 1, 1, [2, 3]), ("2021-09-06T08:00", 2, 1, [1, 2]), ...]
        """

        return SuperDict(
            {
                (
                    self.get_time_slot_string(ts),
                    id_skill,
                    self.filter_skills_demand(ts, id_skill),
                ): self.get_employees_by_skill(id_skill)
                for ts in self.time_slots
                for id_skill in self.get_skills()
            }
        ).kvapply(lambda k, v: [e for e in v if (k[0], e) in e_availability])

    @staticmethod
    def get_ts_skill_demand(ts_demand_employees_skill):
        """
        Returns a TupList with the combinations of skills and timeslots when those
        skills are needed.
        For example: [("2021-09-06T07:00", 1), ("2021-09-06T08:00", 2), ...]
        """
        return (
            ts_demand_employees_skill.take([0, 1]).unique2().vapply(lambda v: tuple(v))
        )

    def _get_employee_holidays(self, model=False) -> TupList:
        """
        Returns a TupList with the combinations of employees and holiday days.
        For example: [(1, "2021-09-06"),
            (2, "2021-09-07"), ...]
        """
        if self.get_requirement("rq10") == "strict" or (
            self.get_requirement("rq10") == "soft" and model
        ):
            return TupList(self.data["employee_holidays"].keys_tl())
        else:
            return TupList([])

    def _get_employee_holiday_hours(self) -> SuperDict:
        """
        Returns a SuperDict with week and employee as key and weekly holiday hours as value.
        For example: {(36, 1): 8,
            (36, 2): 16, ...]
        """
        holiday_hours = TupList(
            (
                self._get_week_from_date(self.get_date_from_string(d)),
                e,
                ceil(
                    (
                        self._get_employees_normal_contract_hours()[
                            (self._get_week_from_date(self.get_date_from_string(d))), e
                        ]
                        / self._get_employees_normal_contract_days()[
                            (self._get_week_from_date(self.get_date_from_string(d))), e
                        ]
                    )
                ),
            )
            for (e, d) in self._get_employee_holidays()
        )
        holiday_hours_week = holiday_hours.take([0, 1, 2]).to_dict(2)
        return SuperDict({k: sum(v) for k, v in holiday_hours_week.items()})

    def _get_employee_holiday_days(self) -> SuperDict:
        """
        Returns a SuperDict with week and employee as key and weekly holiday days as value.
        For example: {(36, 1): 1,
            (36, 2): 2, ...]
        """
        holiday_days = TupList(
            (self._get_week_from_date(self.get_date_from_string(d)), e, 1)
            for (e, d) in self._get_employee_holidays().take([0, 1])
        )
        holiday_days_week = holiday_days.take([0, 1, 2]).to_dict(2)
        return SuperDict({k: sum(v) for k, v in holiday_days_week.items()})

    def _get_store_holidays(self) -> TupList:
        """
        Returns a TupList with the store holiday days.
        For example: [("2021-09-06"),
            ("2021-09-07"), ...]
        """
        if self.get_requirement("rq11") != "deactivated":
            return TupList(self.data["store_holidays"].keys_tl())
        else:
            return TupList([])

    def _get_store_holiday_hours(self) -> SuperDict:
        """
        Returns a SuperDict with week and employee as key and weekly store holiday hours as value.
        For example: {(36, 1): 8,
            (36, 2): 16, ...]
        """
        store_holiday_hours = TupList(
            (
                self._get_week_from_date(self.get_date_from_string(d)),
                e,
                ceil(
                    (
                        self._get_employees_normal_contract_hours()[
                            (self._get_week_from_date(self.get_date_from_string(d))), e
                        ]
                        / self._get_employees_normal_contract_days()[
                            (self._get_week_from_date(self.get_date_from_string(d))), e
                        ]
                    )
                ),
            )
            for d in self._get_store_holidays()
            for e in self._get_employees("id")
        )
        holiday_hours_week = store_holiday_hours.take([0, 1, 2]).to_dict(2)
        return SuperDict({k: sum(v) for k, v in holiday_hours_week.items()})

    def _get_store_holiday_days(self) -> SuperDict:
        """
        Returns a SuperDict with week and employee as key and weekly store holiday days as value.
        For example: {(36, 1): 1,
            (36, 2): 2, ...]
        """
        store_holiday_days = TupList(
            (self._get_week_from_date(self.get_date_from_string(d)), e, 1)
            for e in self._get_employees("id")
            for d in self._get_store_holidays()
        )
        holiday_days_week = store_holiday_days.take([0, 1, 2]).to_dict(2)
        return SuperDict({k: sum(v) for k, v in holiday_days_week.items()})

    def _get_employee_downtime(self) -> TupList:
        """
        Returns a TupList with the combinations of employees and downtime days.
        For example: [(1, "2021-09-06"),
            (2, "2021-09-07"), ...]
        """
        if self.get_requirement("rq12") != "deactivated":
            return TupList(self.data["employee_downtime"].keys_tl())
        else:
            return TupList([])

    def _get_employee_downtime_hours(self) -> SuperDict:
        """
        Returns a SuperDict with week and employee as key and weekly downtime hours as value.
        For example: {(36, 1): 8,
            (36, 2): 16, ...]
        """
        downtime_hours = TupList(
            (
                self._get_week_from_date(self.get_date_from_string(d)),
                e,
                ceil(
                    (
                        self._get_employees_normal_contract_hours()[
                            (self._get_week_from_date(self.get_date_from_string(d))), e
                        ]
                        / self._get_employees_normal_contract_days()[
                            (self._get_week_from_date(self.get_date_from_string(d))), e
                        ]
                    )
                ),
            )
            for (e, d) in self._get_employee_downtime()
        )
        downtime_hours_week = downtime_hours.take([0, 1, 2]).to_dict(2)
        return SuperDict({k: sum(v) for k, v in downtime_hours_week.items()})

    def _get_employee_downtime_days(self) -> SuperDict:
        """
        Returns a SuperDict with week and employee as key and weekly downtime days as value.
        For example: {(36, 1): 1,
            (36, 2): 2, ...]
        """
        downtime_days = TupList(
            (self._get_week_from_date(self.get_date_from_string(d)), e, 1)
            for (e, d) in self._get_employee_downtime()
        )
        downtime_days_week = downtime_days.take([0, 1, 2]).to_dict(2)
        return SuperDict({k: sum(v) for k, v in downtime_days_week.items()})

    def _get_employee_preferences(self, round_ts=True) -> TupList:
        """
        Returns a TupList with the employee preferences
        For example: [(1, "2021-09-09", 5, "15:00"),
        (1, "2021-09-09", 5, "15:00"), ...]
        """
<<<<<<< HEAD

        ts_length = self._get_slot_length()
        if not round_ts:
            ts_length = 1

        return TupList(self.data["employee_preferences"].keys_tl()).vapply_col(
            3,
            lambda v: self._round_up_string(
                v[3][:3] + str(ts_length * (int(v[3][3:]) // ts_length)).zfill(2)
            ),
=======
        return TupList(self.data["employee_preferences"].keys_tl()).vapply_col(
            3,
            lambda v: self._round_hour_string_up(v[3]) if round_ts else v[3],
>>>>>>> 0322d35c
        )

    def get_employee_time_slots_preferences(self) -> SuperDict:
        """
        Returns a SuperDict with the date and employee tuple as key
        and a list of time slots as value where the employee wants to work.
        For example: {("2021-09-06", 1): ["2021-09-06T07:00", "2021-09-06T08:00", ...], ...}
        """
        preferences = self._get_employee_preferences()
        availability = self.get_employees_ts_availability()

        ts_preferences = TupList(
            (self.get_time_slot_string(ts), self._get_date_string_from_ts(ts), e)
            for ts in self.time_slots
            for e in self._get_employees("id")
            if (e, self._get_date_string_from_ts(ts)) in preferences.take([0, 1])
            if (self.get_time_slot_string(ts), e) in availability
        )

        return ts_preferences.to_dict(0)

    def get_employee_preference_start_ts(self) -> SuperDict:
        """
        Returns a SuperDict with the date and employee tuple as key
        and a time slot in which the employee wants to start work.
        For example: {("2021-09-06", 1): ["2021-09-06T07:00"], ...}
        """

        preferences = self._get_employee_preferences()
        availability = self.get_employees_ts_availability()

        starts_ts = TupList(
            (self.get_time_slot_string(ts), self._get_date_string_from_ts(ts), e)
            for ts in self.time_slots
            for e in self._get_employees("id")
            if (e, self._get_date_string_from_ts(ts), self._get_hour_string_from_ts(ts))
            in preferences.take([0, 1, 3])
            if (self.get_time_slot_string(ts), e) in availability
        )

        return starts_ts.to_dict(0)

    def get_employee_preference_hours(self) -> SuperDict:
        """
        Returns a SuperDict with the date and employee tuple as key
        and the max hours the employee wants to work for a specific day.
        For example: {("2021-09-06", 1): 6, ("2021-09-08", 2): 7...}
        """

        return self._get_employee_preferences().to_dict(
            2, indices=[1, 0], is_list=False
        )

    def get_requirement(self, rq):
        """
        Returns the activation value of a given requirement
        """
        return self.data["requirements"].get(rq, True)

    def get_requirements(self):
        """
        Returns the activation values of the requirements
        """
        return self.data["requirements"]

    def get_penalty(self, rq):
        """
        Returns the penalty value of a given requirement
        """
        return (self.get_requirement(rq) == "soft") * self.data["penalties"].get(rq, 1)

    def get_penalties(self):
        """
        Returns the penalties values of the requirement
        """
        return self.data["penalties"]<|MERGE_RESOLUTION|>--- conflicted
+++ resolved
@@ -192,10 +192,7 @@
         return SuperDict(
             incoherent_foreign_keys=self.check_indexes_coherence(),
             timeslot_length=self.check_timeslot_length(),
-<<<<<<< HEAD
             penalties=self.check_penalties(),
-=======
->>>>>>> 0322d35c
             **self.check_timeslot_coherence(),
         ).vfilter(lambda v: len(v))
 
@@ -416,17 +413,10 @@
         return SuperDict(
             {
                 ts: {
-<<<<<<< HEAD
                     "string": self.get_datetime_string_from_ts(ts),
                     "date": self.get_date_string_from_ts(ts),
                     "week": self.get_week_from_ts(ts),
                     "hour": self.get_hour_from_ts(ts),
-=======
-                    "string": get_time_slot_string(ts),
-                    "date": get_date_string_from_ts(ts),
-                    "week": get_week_from_ts(ts),
-                    "hour": get_hour_from_date_time(ts),
->>>>>>> 0322d35c
                     "hour_string": get_hour_string_from_date_time(ts),
                 }
                 for ts in self.time_slots
@@ -475,26 +465,8 @@
 
     def _get_weekly_schedule(self, round_ts=True):
         """Returns a SuperDict of days and the opening hours"""
-<<<<<<< HEAD
-        ts_length = self._get_slot_length()
-        if not round_ts:
-            ts_length = 1
-
-        return self.data["weekly_schedule"].vapply(
-            lambda v: (
-                v.vapply(
-                    lambda vv: (
-                        int(vv[0][:2]),
-                        ts_length * (int(vv[0][3:]) // ts_length),
-                        int(vv[1][:2]),
-                        ts_length * ceil(int(vv[1][3:]) / ts_length),
-                    )
-                ).vapply(self._round_up_tuple)
-            )
-=======
         return self.data["weekly_schedule"].vapply(
             lambda v: (v.vapply(lambda vv: self._format_hour_tuples(vv, round_ts)))
->>>>>>> 0322d35c
         )
 
     def _get_schedule_exceptions(self, round_ts=True):
@@ -512,19 +484,6 @@
         ts_length = self._get_slot_length()
         return int(hour_string[:2]), ts_length * (int(hour_string[3:]) // ts_length)
 
-<<<<<<< HEAD
-        return self.data["schedule_exceptions"].vapply(
-            lambda v: (
-                v.vapply(
-                    lambda vv: (
-                        int(vv[0][:2]),
-                        ts_length * (int(vv[0][3:]) // ts_length),
-                        int(vv[1][:2]),
-                        ts_length * ceil(int(vv[1][3:]) / ts_length),
-                    )
-                ).vapply(self._round_up_tuple)
-            )
-=======
     def round_hour_string_up_to_tuple(self, hour_string):
         """
         Returns a tuple (hours, minutes) with the hour and minutes
@@ -557,7 +516,6 @@
             rounded_hour_1[1],
             rounded_hour_2[0],
             rounded_hour_2[1],
->>>>>>> 0322d35c
         )
 
     def _round_hour_string_up(self, hour_string):
@@ -1206,22 +1164,9 @@
         For example: [(1, "2021-09-09", 5, "15:00"),
         (1, "2021-09-09", 5, "15:00"), ...]
         """
-<<<<<<< HEAD
-
-        ts_length = self._get_slot_length()
-        if not round_ts:
-            ts_length = 1
-
-        return TupList(self.data["employee_preferences"].keys_tl()).vapply_col(
-            3,
-            lambda v: self._round_up_string(
-                v[3][:3] + str(ts_length * (int(v[3][3:]) // ts_length)).zfill(2)
-            ),
-=======
         return TupList(self.data["employee_preferences"].keys_tl()).vapply_col(
             3,
             lambda v: self._round_hour_string_up(v[3]) if round_ts else v[3],
->>>>>>> 0322d35c
         )
 
     def get_employee_time_slots_preferences(self) -> SuperDict:

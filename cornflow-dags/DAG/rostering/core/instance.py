--- conflicted
+++ resolved
@@ -75,7 +75,7 @@
 
         data_p["parameters"] = pickle.loads(pickle.dumps(data["parameters"], -1))
 
-        if data.get("skill_demand") and data_p["requirements"]["skill_demand"] == True:
+        if data.get("skill_demand") and data_p["requirements"]["skill_demand"]:
             data_p["skill_demand"] = {
                 (el["day"], el["hour"], el["id_skill"]): el
                 for el in data["skill_demand"]
@@ -83,44 +83,40 @@
         else:
             data_p["skill_demand"] = SuperDict({})
 
-        if data.get("skills") and data_p["requirements"]["skills"] == True:
+        if data.get("skills") and data_p["requirements"]["skills"]:
             data_p["skills"] = {el["id"]: el for el in data["skills"]}
         else:
             data_p["skills"] = SuperDict({})
 
-        if data.get("skills_employees") and data_p["requirements"]["skills_employees"] == True:
+        if data.get("skills_employees") and data_p["requirements"]["skills_employees"]:
             data_p["skills_employees"] = TupList(data["skills_employees"]).to_dict(
                 result_col=["id_employee"], is_list=True, indices=["id_skill"]
             )
         else:
             data_p["skills_employees"] = SuperDict({})
 
-        if data.get("employee_holidays") and data_p["requirements"]["employee_holidays"] == True:
+        if data.get("employee_holidays") and data_p["requirements"]["employee_holidays"]:
             data_p["employee_holidays"] = {
                 (el["id_employee"], el["day"]): el for el in data["employee_holidays"]
             }
         else:
             data_p["employee_holidays"] = SuperDict({})
 
-        if data.get("store_holidays") and data_p["requirements"]["store_holidays"] == True:
+        if data.get("store_holidays") and data_p["requirements"]["store_holidays"]:
             data_p["store_holidays"] = {
                 (el["day"]): el for el in data["store_holidays"]
             }
         else:
             data_p["store_holidays"] = SuperDict({})
 
-        if data.get("employee_downtime") and data_p["requirements"]["employee_downtime"] == True:
+        if data.get("employee_downtime") and data_p["requirements"]["employee_downtime"]:
             data_p["employee_downtime"] = {
                 (el["id_employee"], el["day"]): el for el in data["employee_downtime"]
             }
         else:
             data_p["employee_downtime"] = SuperDict({})
 
-<<<<<<< HEAD
-        if data.get("employee_preferences") and data_p["requirements"]["employee_preferences"] == True:
-=======
-        if data.get("employee_preferences"):
->>>>>>> 27b86427
+        if data.get("employee_preferences") and data_p["requirements"]["employee_preferences"]:
             data_p["employee_preferences"] = {
                 (el["id_employee"], el["day"], el["hours"], el["start"]): el
                 for el in data["employee_preferences"]

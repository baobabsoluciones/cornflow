"""

"""
# Imports from libraries
from datetime import datetime
import os
import pickle
from pytups import SuperDict, TupList
from typing import Dict, Tuple

# Imports from cornflow libraries
from cornflow_client import InstanceCore
from cornflow_client.core.tools import load_json
from .const import INSTANCE_KEYS_RELATION

# Imports from internal modules
from .tools import (
    get_date_from_string,
    get_date_string_from_ts,
    get_hour_from_date_time,
    get_one_date,
    get_one_date_time,
    get_time_slot_string,
    get_week_from_ts,
)


class Instance(InstanceCore):
    schema = load_json(
        os.path.join(os.path.dirname(__file__), "../schemas/instance.json")
    )
    schema_checks = load_json(
        os.path.join(os.path.dirname(__file__), "../schemas/instance_checks.json")
    )

    def __init__(self, data: dict):
        super().__init__(data)

        # Stores a list of the starting date of each week ordered
        self.weeks = TupList()

        # First object stores a list of the dates ordered,
        # the second the properties for each date.
        self.dates = TupList()
        self.dates_properties = SuperDict()

        # First object stores a list of the time slots ordered,
        # the second the properties for each one.
        self.time_slots = TupList()
        self.time_slots_properties = SuperDict()

        self.cache_properties()

    @classmethod
    def from_dict(cls, data: dict) -> "Instance":
        tables = ["employees", "shifts", "contracts"]

        data_p = {el: {v["id"]: v for v in data[el]} for el in tables}

        data_p["demand"] = {(el["day"], el["hour"]): el for el in data["demand"]}

        data_p["parameters"] = pickle.loads(pickle.dumps(data["parameters"], -1))

        if data.get("skill_demand"):
            data_p["skill_demand"] = {
                (el["day"], el["hour"], el["id_skill"]): el
                for el in data["skill_demand"]
            }
        else:
            data_p["skill_demand"] = SuperDict({})

        if data.get("skills"):
            data_p["skills"] = {el["id"]: el for el in data["skills"]}
        else:
            data_p["skills"] = SuperDict({})

        if data.get("skills_employees"):
            data_p["skills_employees"] = TupList(data["skills_employees"]).to_dict(
                result_col=["id_employee"], is_list=True, indices=["id_skill"]
            )
        else:
            data_p["skills_employees"] = SuperDict({})

        if data.get("employee_holidays"):
            data_p["employee_holidays"] = {
                (el["id_employee"], el["day"]): el
                for el in data["employee_holidays"]
            }
        else:
            data_p["employee_holidays"] = SuperDict({})

        if data.get("store_holidays"):
            data_p["store_holidays"] = {
                (el["day"]): el
                for el in data["store_holidays"]
            }
        else:
            data_p["store_holidays"] = SuperDict({})

        return cls(data_p)

    def to_dict(self) -> Dict:
        tables = [
            "employees",
            "shifts",
            "contracts",
            "demand",
            "skill_demand",
            "skills",
            "employee_holidays",
            "store_holidays"
        ]

        data_p = {el: self.data[el].values_l() for el in tables}

        data_p["parameters"] = self.data["parameters"]
        data_p["skills_employees"] = [
            dict(id_employee=id_employee, id_skill=id_skill)
            for id_skill in self.data["skills_employees"]
            for id_employee in self.data["skills_employees"][id_skill]
        ]
        data_p["employee_holidays"] = [
            dict(id_employee=id_employee, day=day)
            for (id_employee, day) in self.data["employee_holidays"]
        ]
        data_p["store_holidays"] = [
            dict(day=day)
            for (day) in self.data["store_holidays"]
        ]
        return pickle.loads(pickle.dumps(data_p, -1))

    def cache_properties(self):
        """Caches the list of weeks, dates and time slots and its associated properties"""
        self.weeks = self._get_weeks()
        self.dates = self._get_dates()
        self.dates_properties = self._get_dates_properties()
        self.time_slots = self._get_time_slots()
        self.time_slots_properties = self._get_time_slots_properties()

    def check(self) -> dict:
        return dict(incoherent_foreign_keys=self.check_indexes_coherence())

    def check_indexes_coherence(self) -> list:
        errors = list()
        for pk, fk_list in INSTANCE_KEYS_RELATION.items():
            for fk_table, fk_column in fk_list:
                fk_values = self._get_property(fk_table, fk_column).values_tl()
                for fk in fk_values:
                    if fk not in self._get_property(pk[0], pk[1]).values_tl():
                        errors.append(
                            {
                                "primary_table": pk[0],
                                "foreign_table": fk_table,
                                "key": fk_column,
                                "value": fk,
                            }
                        )

        return errors

    def _get_weeks(self) -> TupList:
        """
        Returns a TupList with the starting date of each week in date time format
        For example: [datetime(2021, 9, 6, 0, 0, 0), datetime(2021, 9, 13, 0, 0, 0), ...]
        """
        return TupList(
            [
                get_one_date(self._get_start_date(), weeks=i)
                for i in range(0, self._get_horizon())
            ]
        ).sorted()

    def _get_dates(self) -> TupList:
        """
        Returns a TupList with the dates of the whole horizon in datetime format
        For example: [datetime(2021, 9, 6, 0, 0, 0), datetime(2021, 9, 7, 0, 0, 0), ...]
        """
        return TupList(
            [
                get_one_date(self._get_start_date(), pos, d)
                for d in range(0, self._get_opening_days())
                for pos, value in enumerate(self.weeks)
            ]
        ).sorted()

    def _get_dates_properties(self) -> SuperDict:
        """
        Returns a SuperDict with dates as key and its dict properties as a value
        For example: {datetime(2021, 9, 6, 0, 0, 0): {"string": "2021-09-06", "week": 36}, ...}
        """
        return SuperDict(
            {
                date: {
                    "string": get_date_string_from_ts(date),
                    "week": get_week_from_ts(date),
                }
                for date in self.dates
            }
        )

    def _get_date_string_from_date(self, date):
        """Returns the date string of a given date"""
        return self.dates_properties[date]["string"]

    def _get_week_from_date(self, date):
        """Returns the week number of a given date"""
        return self.dates_properties[date]["week"]

    def _get_time_slots(self) -> TupList:
        """
        Returns a TupList with the time slots of the whole horizon in datetime format
        For example: [datetime(2021, 9, 6, 7, 0, 0), datetime(2021, 9, 6, 8, 0, 0), ...]
        """
        nb_hours = self._get_ending_hour() - self._get_starting_hour()
        nb_slots = int(self._hour_to_slot(nb_hours))

        def date_hour_ts(d, s):
            return get_one_date_time(d, self._get_minutes(s))

        return TupList(
            [date_hour_ts(date, s) for date in self.dates for s in range(nb_slots)]
        ).sorted()

    def _get_time_slots_properties(self) -> SuperDict:
        """
        Returns a SuperDict with the time slots as key and their properties dict as a value
        For example: {datetime(2021, 9, 6, 7, 0, 0): {"string": "2021-09-06T07:00",
            "date": "2021-09-06", "week": 36, "hour": 7.0}, ...}
        """
        return SuperDict(
            {
                ts: {
                    "string": get_time_slot_string(ts),
                    "date": get_date_string_from_ts(ts),
                    "week": get_week_from_ts(ts),
                    "hour": get_hour_from_date_time(ts),
                }
                for ts in self.time_slots
            }
        )

    def _get_time_slot_string(self, ts):
        """Returns the time slot string of a given time slot"""
        return self.time_slots_properties[ts]["string"]

    def _get_date_string_from_ts(self, ts):
        """Returns the date string of a given time slot"""
        return self.time_slots_properties[ts]["date"]

    def _get_week_from_ts(self, ts):
        """Returns the week number of a given time slot"""
        return self.time_slots_properties[ts]["week"]

    def _get_hour_from_ts(self, ts):
        """Returns the hour of a given time slot"""
        return self.time_slots_properties[ts]["hour"]

    def _get_property(self, key, prop) -> SuperDict:
        """Returns a SuperDict with the key of a given 'table' and the prop as value"""
        return self.data[key].get_property(prop)

    def _get_employees(self, prop) -> SuperDict:
        """Returns a SuperDict with the employee id as key and the prop as value"""
        return self._get_property("employees", prop)

    def _get_contracts(self, prop) -> SuperDict:
        """Returns a SuperDict with the contract id as key and the prop as value"""
        return self._get_property("contracts", prop)

    def _get_shifts(self, prop) -> SuperDict:
        """Returns a SuperDict with the shift id as key and the prop as value"""
        return self._get_property("shifts", prop)

    def _get_horizon(self) -> int:
        """Returns the value of the horizon parameter"""
        return self.data["parameters"]["horizon"]

    def _get_start_date(self) -> datetime:
        """Returns the datetime object of the starting date"""
        return get_date_from_string(self.data["parameters"]["starting_date"])

    def _get_end_date(self) -> datetime:
        """
        Returns the last working day based on the starting day, the horizon in weeks
        and the number of days worked
        It assumes that the working days start at the end of the week.
        For example: 5 opening days, 2 week horizon and starting date of 2021-09-06
        would result in 2021-09-17 being the end date.
        """
        days = -(7 - self._get_opening_days()) - 1
        return get_one_date(
            self._get_start_date(), weeks=self._get_horizon(), days=days
        )

    def _get_skills(self) -> TupList:
        """Returns a TupList containing the id of the skills"""
        return self.data["skills"].keys_tl()

    def get_employees_by_skill(self, id_skill) -> TupList:
        """Returns a TupList with the employees that have the given skill"""
        return self.data["skills_employees"][id_skill]

    def _get_opening_days(self) -> int:
        """Returns the number of days that have to be worked each week"""
        return self.data["parameters"]["opening_days"]

    def _get_starting_hour(self) -> float:
        """Returns the first hour of the day that has to be worked."""
        return self.data["parameters"]["starting_hour"]

    def _get_ending_hour(self) -> float:
        """Returns the last hour of the day that has to be worked."""
        return self.data["parameters"]["ending_hour"]

    def _get_min_resting_hours(self) -> int:
        """Returns the number of resting hours that the employees have to have between working days"""
        return self.data["parameters"]["min_resting_hours"]

    def _get_slot_length(self) -> float:
        """Returns the length of a time slot in minutes"""
        return self.data["parameters"]["slot_length"]

    def slot_to_hour(self, slots) -> int:
        """Converts from slots to hours"""
        return int(slots * self._get_slot_length() / 60)

    def _hour_to_slot(self, hours) -> int:
        """Converts from a hours to slots"""
        return int(hours * 60 / self._get_slot_length())

    def _get_minutes(self, s) -> float:
        """Method to get the number of minutes from the start of the day given a slot"""
        return self._get_starting_hour() * 60 + s * self._get_slot_length()

    def _get_employees_contracts(self) -> SuperDict[Tuple[int, int], int]:
        """
        Returns a SuperDict with the week and employee tuple as key
        and the contract id as value
        Contracts are supposed to start on Monday and end on Sunday
        For example: {(36, 1): 10, ...}
        """
        default_date = get_date_string_from_ts(self._get_end_date())

        contract_start = self._get_contracts("start_contract")
        contract_end = self._get_contracts("end_contract").vapply(
            lambda v: v or default_date
        )

        return SuperDict(
            {
                (self._get_week_from_date(week), e): c
                for week in self.weeks
                for c, e in self._get_contracts("id_employee").items()
                if contract_start[c]
                <= self._get_date_string_from_date(week)
                <= contract_end[c]
            }
        )

    def _get_employees_normal_contract_hours(self) -> SuperDict[Tuple[int, int], int]:
        """
        Returns a SuperDict with the week and employee tuple as key
        and the weekly hours of the contract as the value
        Contracts are supposed to start on Monday and end on Sunday
        For example: {(36, 1): 40, ...}
        """
        contract_hours = self._get_contracts("weekly_hours")
        return self._get_employees_contracts().vapply(
            lambda c: self._hour_to_slot(contract_hours[c])
        )

    def _get_employees_contract_hours(self) -> SuperDict[Tuple[int, int], int]:
        """
        Returns a SuperDict with the week and employee tuple as key
        and the weekly hours of the contract taking holidays into acount
        Contracts are supposed to start on Monday and end on Sunday
        For example: {(36, 1): 40, ...}
        """
        contract_hours = self._get_employees_normal_contract_hours()
        employee_holiday_hours = self._get_employee_holiday_hours()
        store_holiday_hours = self._get_store_holiday_hours()

        return SuperDict({key: contract_hours[key] - employee_holiday_hours.get(key, 0)
                               - store_holiday_hours.get(key,0) for key in contract_hours})

    def _get_employees_normal_contract_days(self) -> SuperDict[Tuple[int, int], int]:
        """
        Returns a SuperDict with the week and employee tuple as key and
        the max days worked weekly of the contract as the value
        Contracts are supposed to start on Monday and end on Sunday
        For example: {(36, 1): 5, ...}
        """
        contract_days = self._get_contracts("days_worked")
        return self._get_employees_contracts().vapply(lambda c: contract_days[c])

    def _get_employees_contract_days(self) -> SuperDict[Tuple[int, int], int]:
        """
        Returns a SuperDict with the week and employee tuple as key and
        the max days worked weekly of the contract taking holidays into acount
        For example: {(36, 1): 5, ...}
        """
        contract_days = self._get_employees_normal_contract_days()
        employee_holiday_days = self._get_employee_holiday_days()
        store_holiday_days = self._get_store_holiday_days()
        return SuperDict({key: contract_days[key] - employee_holiday_days.get(key, 0) -
                               store_holiday_days.get(key, 0) for key in contract_days})

    def _get_employees_contract_shift(self) -> SuperDict[Tuple[int, int], int]:
        """
        Returns a SuperDict with the week and employee tuple as key
        and the shift id as value
        Contracts are supposed to start on Monday and end on Sunday
        For example: {(36, 1): 1, ...}
        """
        contract_shift = self._get_contracts("id_shift")
        return self._get_employees_contracts().vapply(lambda c: contract_shift[c])

    def _get_employees_contract_starting_hour(self) -> SuperDict:
        """
        Returns a SuperDict with the week and employee tuple as key
        and the shift starting hour
        Contracts are supposed to start on Monday and end on Sunday
        For example: {(36, 1): 7, ...}
        """
        start = self._get_shifts("start")
        return self._get_employees_contract_shift().vapply(lambda s: start[s])

    def _get_employees_contract_ending_hour(self) -> SuperDict[Tuple[int, int], float]:
        """
        Returns a SuperDict with the week and employee tuple as key
        and the shift ending hour
        Contracts are supposed to start on Monday and end on Sunday
        For example: {(36, 1): 21, ...}
        """
        end = self._get_shifts("end")
        return self._get_employees_contract_shift().vapply(lambda s: end[s])

    def _get_employee_time_slots_week(self) -> TupList:
        """
        Returns a TupList with the combinations of employees, weeks, dates and time slots
        in which the employees can work.
        For example: [("2021-09-06T07:00", 36, "2021-09-06", 1),
            ("2021-09-06T08:00", 36, "2021-09-06", 1), ...]
        """
        start = self._get_employees_contract_starting_hour()
        end = self._get_employees_contract_ending_hour()

        return TupList(
            (self._get_time_slot_string(ts), w, self._get_date_string_from_ts(ts), e)
            for ts in self.time_slots
            for (w, e) in start
            if self._get_week_from_ts(ts) == w
            and start[w, e] <= self._get_hour_from_ts(ts) < end[w, e]
            and (e, self._get_date_string_from_ts(ts)) not in self._get_employee_holidays().take([0, 1])
            if self._get_date_string_from_ts(ts) not in self._get_store_holidays()
        )

    def get_employees_time_slots_week(self) -> SuperDict:
        """
        Returns a SuperDict with the week and employee tuple as key
        and a list of time slots as value
        For example: {(36, 1): ["2021-09-06T07:00", "2021-09-06T08:00", ...], ...}
        """
        return self._get_employee_time_slots_week().take([0, 1, 3]).to_dict(0)

    def get_employees_time_slots_day(self) -> SuperDict:
        """
        Returns a SuperDict with the date and employee tuple as key
        and a list of time slots as value
        For example: {("2021-09-06", 1): ["2021-09-06T07:00", "2021-09-06T08:00", ...], ...}
        """
        return self._get_employee_time_slots_week().take([0, 2, 3]).to_dict(0)

    def get_consecutive_time_slots_employee(self) -> TupList:
        """
        Returns a TupList with a time slot, the nex time slot in the same day
        and an employee according to the employee availability
        For example: [("2021-09-06T07:00", "2021-09-06T08:00", 1), ...]
        """
        return TupList(
            [
                (ts, ts2, e)
                for (d, e), _time_slots in self.get_employees_time_slots_day().items()
                for ts, ts2 in zip(_time_slots, _time_slots[1:])
            ]
        )

    def get_opening_time_slots_set(self) -> set:
        """
        Returns a TupList with the time slots strings
        For example: ["2021-09-06T07:00", "2021-09-06T08:00", ...]
        """
        return self.time_slots.vapply(lambda v: self._get_time_slot_string(v)).to_set()

    def get_employees_ts_availability(self) -> TupList[Tuple[str, int]]:
        """
        Returns a TupList with the combinations of employees and time slots
        in which the employees can work.
        For example: [("2021-09-06T07:00", 1), ("2021-09-06T07:00", 2), ...]
        """
        return self._get_employee_time_slots_week().take([0, 3])

    def get_max_working_slots_week(self) -> SuperDict[Tuple[int, int], int]:
        """
        Returns a SuperDict with the week and employee tuple as key
        and the weekly hours of the contract as the value
        Contracts are supposed to start on Monday and end on Sunday
        For example: {(36, 1): 40, ...}
        """
        return self._get_employees_contract_hours()

    def get_max_working_slots_day(self) -> SuperDict[Tuple[str, int], float]:
        """
        Returns a SuperDict with the dates and employees tuple as a key
        and the maximum slots that can be worked on a day as value
        For example: {("2021-09-06", 1): 9, ("2021-09-06", 2): 9, ("2021-09-06", 3): 8, ...}
        """
        # TODO: set up a hard limit from the parameters of the instance, set up as optional,
        #  if there is value it should be that one, if not the current calculation

        return SuperDict(
            {
                (self._get_date_string_from_date(d), e): hours
                / self._get_employees_contract_days()[w, e]
                + 1
                for d in self.dates
                for (w, e), hours in self._get_employees_contract_hours().items()
                if self._get_week_from_date(d) == w
                if (e, self._get_date_string_from_date(d)) not in self._get_employee_holidays().take([0, 1])
                if self._get_date_string_from_date(d) not in self._get_store_holidays()
            }
        )

    def get_min_working_slots_day(self) -> SuperDict[Tuple[str, int], int]:
        """
        Returns a SuperDict with the dates and employees tuple as a key and
        the minimum amount of slots that need to be worked each day
        For example: {("2021-09-06", 1): 4, ("2021-09-06", 2): 4, ("2021-09-06", 3): 4, ...}
        """
        return SuperDict(
            {
                (self._get_date_string_from_date(d), e): self._hour_to_slot(
                    self.data["parameters"]["min_working_hours"]
                )
                for d in self.dates
                for e in self._get_employees("id")
                if (e, self._get_date_string_from_date(d)) not in self._get_employee_holidays().take([0, 1])
                if self._get_date_string_from_date(d) not in self._get_store_holidays()
            }
        )

    def get_first_time_slot_day_employee(self) -> SuperDict[Tuple[str, int], str]:
        """
        Returns a SuperDict with the date and employee tuple as a key
        and the first time slot that the employee can work in the day as the value
        For example: {("2021-09-06", 1): "2021-09-06T07:00", ("2021-09-06", 2): "2021-09-06T13:00", ...}
        """
        return (
            self._get_employee_time_slots_week()
            .take([0, 2, 3])
            .to_dict(0)
            .vapply(lambda v: min(v))
        )

    def get_max_working_days(self) -> SuperDict[Tuple[int, int], int]:
        """
        Returns a SuperDict with the week and employee tuple as key and
        the max days worked weekly of the contract as the value
        Contracts are supposed to start on Monday and end on Sunday
        For example: {(36, 1): 5, ...}
        """
        return self._get_employees_contract_days()

    def _get_incompatible_slots(self) -> TupList:
        """
        Returns a TupList with tuples that have time slots in consecutive days where
        if the employee works in one time slot it can not work
        in the other based on the minimum resting time
        For example: [("2021-09-06T20:00", "2021-09-07T07:00"),
            ("2021-09-06T21:00", "2021-09-07T07:00"), ...]
        """
        if (
            24 - (self._get_ending_hour() - self._get_starting_hour())
            >= self._get_min_resting_hours()
        ):
            return TupList()

        nb_incompatible = self._hour_to_slot(
            int(
                self._get_min_resting_hours()
                - (24 - (self._get_ending_hour() - self._get_starting_hour()))
            )
        )

        time_slots_wo_last_day = self.time_slots.vfilter(
            lambda v: self._get_date_string_from_ts(v)
            != get_date_string_from_ts(self._get_end_date())
        )

        def check_same_day(ts, ts2):
            return ts.date() == ts2.date()

        def check_one_day_apart(ts, ts2):
            return (ts2 - ts).days <= 1

        return (
            TupList(
                [
                    (val, self.time_slots[pos + i])
                    for pos, val in enumerate(time_slots_wo_last_day)
                    for i in range(1, nb_incompatible + 1)
                ]
            )
            .vfilter(lambda v: not check_same_day(v[0], v[1]))
            .vfilter(lambda v: check_one_day_apart(v[0], v[1]))
            .vapply(
                lambda v: (
                    self._get_time_slot_string(v[0]),
                    self._get_time_slot_string(v[1]),
                )
            )
        )

    def get_incompatible_slots_employee(self) -> TupList:
        """
        Returns a TupList with the incompatible time slots for each employee
        taking into account if the employee can work in both of them
        For example: [("2021-09-06T20:00", "2021-09-07T07:00", 1),
            ("2021-09-06T21:00", "2021-09-07T07:00", 1), ...]
        """
        availability = self.get_employees_ts_availability()
        return TupList(
            [
                (ts, ts2, e)
                for (ts, ts2) in self._get_incompatible_slots()
                for e in self._get_employees("name")
                if (ts, e) in availability and (ts2, e) in availability
            ]
        )

    def get_employees_managers(self) -> TupList[int]:
        """Returns the list of employees ids that are managers"""
        return self._get_employees("manager").vfilter(lambda v: v).keys_tl()

    def _filter_demand(self, ts) -> float:
        """
        Given a time slot (date time) it returns the demand, if exists, zero otherwise
        """
        return self._get_property("demand", "demand").get(
            (self._get_date_string_from_ts(ts), self._get_hour_from_ts(ts)), 0
        )

    def get_demand(self) -> SuperDict:
        """
        Returns a SuperDict indexed by the time slot (string) and the demand as value
        For example: {"2021-09-06T07:00": 10, "2021-09-06T08:00": 15, ...}
        """
        return SuperDict(
            {
                self._get_time_slot_string(ts): self._filter_demand(ts)
                for ts in self.time_slots
            }
        )

    def _filter_skills_demand(self, ts, id_skill) -> int:
        """
        Given a time slot (date time) and the id of a skill, returns the skill demand if it exists, zero otherwise
        """
        return self._get_property("skill_demand", "demand").get(
            (self._get_date_string_from_ts(ts), self._get_hour_from_ts(ts), id_skill), 0
        )

    def _employee_available(self, ts, id_employee) -> bool:
        """
        Returns a boolean indicating if the employee is available on the time slot or not
        """
        return (
            self._get_time_slot_string(ts),
            id_employee,
        ) in self.get_employees_ts_availability()

    def get_ts_demand_employees_skill(self, e_availability) -> TupList:
        """
        Returns a TupList with the combinations of:
         - Time slots
         - Skill
         - Demand for the given skill on this time slot
         - Employees that master the skill and are available on the timeslot
        For example: [("2021-09-06T07:00", 1, 1, [2, 3]), ("2021-09-06T08:00", 2, 1, [1, 2]), ...]
        """

        return SuperDict(
            {
                (
                    self._get_time_slot_string(ts),
                    id_skill,
                    self._filter_skills_demand(ts, id_skill),
                ): self.get_employees_by_skill(id_skill)
                for ts in self.time_slots
                for id_skill in self._get_skills()
<<<<<<< HEAD
            ]
        )

    def _get_employee_holidays(self) -> TupList:
        """
        Returns a TupList with the combinations of employees and holiday days.
        For example: [(1, "2021-09-06"),
            (2, "2021-09-07"), ...]
        """
        return TupList(
            (self.data["employee_holidays"].keys_tl())
        )

    def _get_employee_holiday_hours(self) -> SuperDict:
        """
        Returns a SuperDict with week and employee as key and weekly holiday hours as value.
        For example: {(36, 1): 8,
            (36, 2): 16, ...]
        """
        holiday_hours = TupList(
            (self._get_week_from_date(self.get_date_from_string(d)), e,
             round((self._get_employees_normal_contract_hours()[(self._get_week_from_date(self.get_date_from_string(d))), e] /
              self._get_employees_normal_contract_days()[(self._get_week_from_date(self.get_date_from_string(d))), e])))
                                     for (e, d) in self._get_employee_holidays())
        holiday_hours_week = holiday_hours.take([0, 1, 2]).to_dict(2)
        return SuperDict({k: sum(v) for k, v in holiday_hours_week.items()})

    def _get_employee_holiday_days(self) -> SuperDict:
        """
        Returns a SuperDict with week and employee as key and weekly holiday days as value.
        For example: {(36, 1): 1,
            (36, 2): 2, ...]
        """
        holiday_days = TupList((self._get_week_from_date(self.get_date_from_string(d)), e, 1)
                                     for (e, d) in self._get_employee_holidays().take([0,1]))
        holiday_days_week = holiday_days.take([0, 1, 2]).to_dict(2)
        return SuperDict({k: sum(v) for k, v in holiday_days_week.items()})


    def _get_store_holidays(self) -> TupList:
        """
        Returns a TupList with the store holiday days.
        For example: [("2021-09-06"),
            ("2021-09-07"), ...]
        """
        return TupList(
            (self.data["store_holidays"].keys_tl())
        )

    def _get_store_holiday_hours(self) -> SuperDict:
        """
        Returns a SuperDict with week and employee as key and weekly store holiday hours as value.
        For example: {(36, 1): 8,
            (36, 2): 16, ...]
        """
        store_holiday_hours = TupList(
            (self._get_week_from_date(self.get_date_from_string(d)), e,
             round((self._get_employees_normal_contract_hours()[(self._get_week_from_date(self.get_date_from_string(d))), e] /
              self._get_employees_normal_contract_days()[(self._get_week_from_date(self.get_date_from_string(d))), e])))
                                     for d in self._get_store_holidays() for e in self._get_employees("id"))
        holiday_hours_week = store_holiday_hours.take([0, 1, 2]).to_dict(2)
        return SuperDict({k: sum(v) for k, v in holiday_hours_week.items()})

    def _get_store_holiday_days(self) -> SuperDict:
        """
        Returns a SuperDict with week and employee as key and weekly store holiday days as value.
        For example: {(36, 1): 1,
            (36, 2): 2, ...]
        """
        store_holiday_days = TupList((self._get_week_from_date(self.get_date_from_string(d)), e, 1)
                                     for e in self._get_employees("id") for d in self._get_store_holidays())
        holiday_days_week = store_holiday_days.take([0, 1, 2]).to_dict(2)
        return SuperDict({k: sum(v) for k, v in holiday_days_week.items()})
=======
            }
        ).kvapply(lambda k, v: [e for e in v if (k[0], e) in e_availability])
>>>>>>> 53507b43
<|MERGE_RESOLUTION|>--- conflicted
+++ resolved
@@ -698,9 +698,8 @@
                 ): self.get_employees_by_skill(id_skill)
                 for ts in self.time_slots
                 for id_skill in self._get_skills()
-<<<<<<< HEAD
-            ]
-        )
+            }
+        ).kvapply(lambda k, v: [e for e in v if (k[0], e) in e_availability])
 
     def _get_employee_holidays(self) -> TupList:
         """
@@ -771,8 +770,4 @@
         store_holiday_days = TupList((self._get_week_from_date(self.get_date_from_string(d)), e, 1)
                                      for e in self._get_employees("id") for d in self._get_store_holidays())
         holiday_days_week = store_holiday_days.take([0, 1, 2]).to_dict(2)
-        return SuperDict({k: sum(v) for k, v in holiday_days_week.items()})
-=======
-            }
-        ).kvapply(lambda k, v: [e for e in v if (k[0], e) in e_availability])
->>>>>>> 53507b43
+        return SuperDict({k: sum(v) for k, v in holiday_days_week.items()})
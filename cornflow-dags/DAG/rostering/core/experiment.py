--- conflicted
+++ resolved
@@ -43,16 +43,13 @@
             difference_hours_worked=self.check_hours_worked(),
             manager_present=self.check_manager_present(),
             skills_demand=self.check_skills_demand(),
-<<<<<<< HEAD
-            employee_work_days=self.check_employee_work_days(),
-=======
             days_worked_per_week=self.check_days_worked_per_week(),
             min_hours_worked_per_day=self.check_min_hours_worked_day(),
             employee_holidays=self.check_employee_holidays(),
             employee_downtime=self.check_employees_downtime(),
             start_hour_preference=self.check_start_hour_preference(),
             number_hours_preferences=self.check_number_hours_preference(),
->>>>>>> e9487e07
+            employee_work_days=self.check_employee_work_days(),
         ).vfilter(lambda v: len(v))
 
     def get_objective(self) -> float:
@@ -151,20 +148,6 @@
         else:
             return TupList([])
 
-<<<<<<< HEAD
-    def check_employee_work_days(self) -> TupList:
-        """Checks if some employees are assigned to work on their days off"""
-        ts_employee = (
-            self.solution.get_ts_employee()
-            .to_tuplist()
-            .vapply_col(0, lambda v: v[0][:10])
-        )
-        work_days = self.instance.get_employee_time_slots_rest_days().take([1, 2])
-        intersection = ts_employee.intersect(work_days).vapply(
-            lambda v: {"date": v[0], "id_employee": v[1]}
-        )
-        return intersection
-=======
     def check_days_worked_per_week(self):
         """Checks if an employee works more days than the number of days on their contract"""
         max_working_slots_week = self.instance.get_max_working_days()
@@ -278,7 +261,19 @@
                 }
             )
         )
->>>>>>> e9487e07
+
+    def check_employee_work_days(self) -> TupList:
+        """Checks if some employees are assigned to work on their days off"""
+        work_days = self.instance.get_employee_time_slots_rest_days().take([1, 2])
+        return (
+            self.solution.get_ts_employee()
+            .to_tuplist()
+            .vapply_col(0, lambda v: v[0][:10])
+            .intersect(work_days)
+            .vapply(
+                lambda v: {"date": v[0], "id_employee": v[1]}
+            )
+        )
 
     def get_one_employee_percentage(self) -> float:
         """Returns the percentage of time slots where only one employee is working"""

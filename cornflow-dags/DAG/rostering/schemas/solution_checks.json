{
    "$schema": "http://json-schema.org/schema#",
    "type": "object",
    "properties": {
        "slots_without_workers": {
            "type": "array",
            "title": "Slots without workers",
            "description": "Table containing the timeslots where no employees are working.",
            "is_warning": false,
            "items": {
                "type": "object",
                "properties": {
                    "timeslot": {
                        "type": "string",
                        "title": "Timeslot",
                        "description": "Timeslot where no employees are working"
                    }
                },
                "required": ["timeslot"],
                "additionalProperties": false
            }
        },
        "slots_closed_with_workers": {
            "type": "array",
            "title": "Slots closed with workers",
            "description": "Table containing the timeslots where some employees are working while the center is closed",
            "is_warning": false,
            "items": {
                "type": "object",
                "properties": {
                    "timeslot": {
                        "type": "string",
                        "title": "Timeslot",
                        "description": "Timeslot where at least an employee is working while the center is closed"
                    }
                },
                "required": ["timeslot"],
                "additionalProperties": false
            }
        },
        "difference_hours_worked": {
            "type": "array",
            "title": "Extra hours",
            "description": "Table that contains information about the employees that work more hours than indicated in their contracts",
            "is_warning": false,
            "items": {
                "type": "object",
                "properties": {
                    "week": {
                        "type": "integer",
                        "title": "Week",
                        "description": "The number of the week"
                    },
                    "id_employee": {
                        "type": "integer",
                        "title": "Id employee",
                        "description": "The unique identifier of the employee"
                    },
                    "extra_hours": {
                        "type": "number",
                        "title": "Extra hours",
                        "description": "The number of extra hours"
                    }
                },
                "required": ["week", "id_employee", "extra_hours"],
                "additionalProperties": false
            }
        },
        "manager_present": {
            "type": "array",
            "title": "Slots without managers",
            "description": "Table containing the timeslots where no managers are working.",
            "is_warning": false,
            "items": {
                "type": "object",
                "properties": {
                    "timeslot": {
                        "type": "string",
                        "title": "Timeslot",
                        "description": "Timeslot where no managers are working"
                    }
                },
                "required": ["timeslot"],
                "additionalProperties": false
            }
        },
        "skills_demand": {
            "type": "array",
            "title": "Uncovered skill demand",
            "description": "Table containing the information about timeslots where the demand for skill is not respected.",
            "is_warning": false,
            "items": {
                "type": "object",
                "properties": {
                    "timeslot": {
                        "type": "string",
                        "title": "Timeslot",
                        "description": "The timeslot where the skill demand is not covered."
                    },
                    "id_skill": {
                        "type": "integer",
                        "title": "Id skill",
                        "description": "The unique identifier of the skill."
                    },
                    "number_missing": {
                        "type": "integer",
                        "title": "Number missing",
                        "description": "The number of employees mastering the skill that are missing."
                    }
                },
                "required": ["timeslot", "id_skill", "number_missing"],
                "additionalProperties": false
            }
        },
<<<<<<< HEAD
        "employee_work_days": {
            "type": "array",
            "title": "Employee work days",
            "description": "Table containing the information about dates when the employees work days are not respected.",
=======
        "days_worked_per_week": {
            "type": "array",
            "title": "Max work days",
            "description": "Table containing the information about weeks when an employee works more days than their work days",
            "is_warning": false,
            "items": {
                "type": "object",
                "properties": {
                    "week": {
                        "type": "integer",
                        "title": "Week",
                        "description": "The week of the issue."
                    },
                    "id_employee": {
                        "type": "integer",
                        "title": "Id employee",
                        "description": "The unique identifier of the employee."
                    },
                    "nb_days_worked": {
                        "type": "integer",
                        "title": "Nb days worked",
                        "description": "The number of days worked by the employee on that week."
                    },
                    "max_days_week": {
                        "type": "integer",
                        "title": "Max days week",
                        "description": "The number of work days of the employee."
                    }
                },
                "required": ["week", "id_employee", "nb_days_worked", "max_days_week"],
                "additionalProperties": false
            }
        },
        "min_hours_worked_per_day": {
            "type": "array",
            "title": "Min hours worked",
            "description": "Table containing information about the days when an employee works less than the minimum work day duration.",
            "is_warning": false,
            "items": {
                "type": "object",
                "properties": {
                    "date": {
                        "type": "string",
                        "title": "Date",
                        "description": "The date of the issue."
                    },
                    "id_employee": {
                        "type": "integer",
                        "title": "Id employee",
                        "description": "The unique identifier of the employee."
                    },
                    "nb_hours_worked": {
                        "type": "number",
                        "title": "Nb hours worked",
                        "description": "The number of hours worked by the employee on that day."
                    },
                    "min_hours_day": {
                        "type": "integer",
                        "title": "Min hours day",
                        "description": "The minimum number of hours worked by the employee of the employee."
                    }
                },
                "required": ["date", "id_employee", "nb_hours_worked", "min_hours_day"],
                "additionalProperties": false
            }
        },
        "employee_holidays": {
            "type": "array",
            "title": "Employee holidays",
            "description": "Table containing information about the dates when an employee is working while they should be on holidays.",
>>>>>>> e9487e07
            "is_warning": false,
            "items": {
                "type": "object",
                "properties": {
                    "date": {
                        "type": "string",
                        "title": "Date",
                        "description": "The date of the issue."
                    },
                    "id_employee": {
                        "type": "integer",
                        "title": "Id employee",
                        "description": "The unique identifier of the employee."
                    }
                },
<<<<<<< HEAD
                "required": [
                    "date",
                    "id_employee"
                ],
                "additionalProperties": false
            }
=======
                "required": ["date", "id_employee"],
                "additionalProperties": false
            }
        },
        "employee_downtime": {
            "type": "array",
            "title": "Employee downtime",
            "description": "Table containing information about the dates when an employee is working while they are on downtime.",
            "is_warning": false,
            "items": {
                "type": "object",
                "properties": {
                    "properties": {
                        "date": {
                            "type": "string",
                            "title": "Date",
                            "description": "The date of the issue."
                        },
                        "id_employee": {
                            "type": "integer",
                            "title": "Id employee",
                            "description": "The unique identifier of the employee."
                        }
                    },
                    "required": ["date", "id_employee"],
                    "additionalProperties": false
                }
            }
        },
        "start_hour_preference": {
            "type": "array",
            "title": "Preferences - start hour",
            "description": "Table containing information about the employees preferences about their starting hours that are not respected.",
            "is_warning": false,
            "items": {
                "type": "object",
                "properties": {
                    "date": {
                        "type": "string",
                        "title": "Date",
                        "description": "The date of the issue."
                    },
                    "id_employee": {
                        "type": "integer",
                        "title": "Id employee",
                        "description": "The unique identifier of the employee."
                    },
                    "start_hour": {
                        "type": "string",
                        "title": "Start hour",
                        "description": "The start hour of the employee."
                    }
                }
            },
            "required": ["date", "id_employee", "start_hour"],
            "additionalProperties": false
        }
    },
    "number_hours_preferences": {
        "type": "array",
        "title": "Preferences - number of hours",
        "description": "Table containing information about the employees preferences about their number of hours that are not respected.",
        "is_warning": false,
        "items": {
            "type": "object",
            "properties": {
                "date": {
                    "type": "string",
                    "title": "Date",
                    "description": "The date of the issue."
                },
                "id_employee": {
                    "type": "integer",
                    "title": "Id employee",
                    "description": "The unique identifier of the employee."
                },
                "number_hours_worked": {
                    "type": "number",
                    "title": "Number hours worked",
                    "description": "The number of hours worked by the employee on that day."
                }
            },
            "required": ["date", "id_employee", "number_hours_worked"],
            "additionalProperties": false
>>>>>>> e9487e07
        }
    },
    "required": [],
    "additionalProperties": false
}<|MERGE_RESOLUTION|>--- conflicted
+++ resolved
@@ -112,12 +112,6 @@
                 "additionalProperties": false
             }
         },
-<<<<<<< HEAD
-        "employee_work_days": {
-            "type": "array",
-            "title": "Employee work days",
-            "description": "Table containing the information about dates when the employees work days are not respected.",
-=======
         "days_worked_per_week": {
             "type": "array",
             "title": "Max work days",
@@ -188,7 +182,6 @@
             "type": "array",
             "title": "Employee holidays",
             "description": "Table containing information about the dates when an employee is working while they should be on holidays.",
->>>>>>> e9487e07
             "is_warning": false,
             "items": {
                 "type": "object",
@@ -204,14 +197,6 @@
                         "description": "The unique identifier of the employee."
                     }
                 },
-<<<<<<< HEAD
-                "required": [
-                    "date",
-                    "id_employee"
-                ],
-                "additionalProperties": false
-            }
-=======
                 "required": ["date", "id_employee"],
                 "additionalProperties": false
             }
@@ -296,7 +281,32 @@
             },
             "required": ["date", "id_employee", "number_hours_worked"],
             "additionalProperties": false
->>>>>>> e9487e07
+        },
+        "employee_work_days": {
+            "type": "array",
+            "title": "Employee work days",
+            "description": "Table containing the information about dates when the employees work days are not respected.",
+            "is_warning": false,
+            "items": {
+                "type": "object",
+                "properties": {
+                    "date": {
+                        "type": "string",
+                        "title": "Date",
+                        "description": "The date of the issue."
+                    },
+                    "id_employee": {
+                        "type": "integer",
+                        "title": "Id employee",
+                        "description": "The unique identifier of the employee."
+                    }
+                },
+                "required": [
+                    "date",
+                    "id_employee"
+                ],
+                "additionalProperties": false
+            }
         }
     },
     "required": [],

--- conflicted
+++ resolved
@@ -362,15 +362,9 @@
       }
     }
   },
-<<<<<<< HEAD
-  "employee_downtime": {
-      "type": "array",
-      "description": "Table with the downtime days of each employee",
-=======
   "employee_holidays": {
       "type": "array",
       "description": "Table with the holidays of each employee",
->>>>>>> 00af6cf8
       "show": true,
       "filterable": true,
       "sortable": true,
@@ -385,20 +379,13 @@
             "filterable": true
           },
           "day": {
-<<<<<<< HEAD
-            "description": "The date of the downtime. Has to have format YYYY-MM-DD.",
-=======
             "description": "The date of the holiday. Has to have format YYYY-MM-DD.",
->>>>>>> 00af6cf8
             "title": "Day",
             "type": "string",
             "$comment": "date",
             "sortable": true,
             "filterable": true
           }
-<<<<<<< HEAD
-        }
-=======
         },
         "required": ["id_employee","day"]
       }
@@ -422,7 +409,33 @@
           }
         },
         "required": ["day"]
->>>>>>> 00af6cf8
+      }
+    },
+  "employee_downtime": {
+      "type": "array",
+      "description": "Table with the downtime days of each employee",
+      "show": true,
+      "filterable": true,
+      "sortable": true,
+      "items": {
+        "type": "object",
+        "properties": {
+          "id_employee": {
+            "description": "The unique identifier of the employee",
+            "title": "Employee id.",
+            "type": "integer",
+            "sortable": true,
+            "filterable": true
+          },
+          "day": {
+            "description": "The date of the downtime. Has to have format YYYY-MM-DD.",
+            "title": "Day",
+            "type": "string",
+            "$comment": "date",
+            "sortable": true,
+            "filterable": true
+          }
+        }
       }
     },
   "required": [

{
  "employees": [
    {
      "id": 1,
      "name": "employee1",
      "manager": true
    },
    {
      "id": 2,
      "name": "employee2",
      "manager": true
    },
    {
      "id": 3,
      "name": "employee3",
      "manager": true
    },
    {
      "id": 4,
      "name": "employee4",
      "manager": true
    },
    {
      "id": 5,
      "name": "employee5",
      "manager": true
    }
  ],
  "shifts": [
    {
      "id": 1,
      "name": "morning",
      "start": 8,
      "end": 15
    },
    {
      "id": 2,
      "name": "afternoon",
      "start": 13,
      "end": 20
    },
    {
      "id": 3,
      "name": "full_day",
      "start": 8,
      "end": 20
    }
  ],
  "contracts": [
    {
      "id": 11,
      "id_employee": 1,
      "id_shift": 3,
      "start_contract": "2021-09-06",
      "end_contract": null,
      "weekly_hours": 40,
      "days_worked": 5
    },
    {
      "id": 12,
      "id_employee": 2,
      "id_shift": 1,
      "start_contract": "2021-09-06",
      "end_contract": null,
      "weekly_hours": 32,
      "days_worked": 5
    },
    {
      "id": 13,
      "id_employee": 3,
      "id_shift": 2,
      "start_contract": "2021-09-06",
      "end_contract": "2021-09-12",
      "weekly_hours": 24,
      "days_worked": 5
    },
    {
      "id": 14,
      "id_employee": 3,
      "id_shift": 3,
      "start_contract": "2021-09-13",
      "end_contract": null,
      "weekly_hours": 40,
      "days_worked": 5
    },
    {
      "id": 15,
      "id_employee": 4,
      "id_shift": 3,
      "start_contract": "2021-09-06",
      "end_contract": "2021-09-12",
      "weekly_hours": 40,
      "days_worked": 5
    },
    {
      "id": 16,
      "id_employee": 5,
      "id_shift": 3,
      "start_contract": "2021-09-06",
      "end_contract": null,
      "weekly_hours": 40,
      "days_worked": 5
    }
  ],
  "demand": [
    {
      "day": "2021-09-06",
      "hour": 8,
      "demand": 10
    },
    {
      "day": "2021-09-06",
      "hour": 9,
      "demand": 15
    },
    {
      "day": "2021-09-06",
      "hour": 10,
      "demand": 15
    },
    {
      "day": "2021-09-06",
      "hour": 11,
      "demand": 20
    },
    {
      "day": "2021-09-06",
      "hour": 12,
      "demand": 25
    },
    {
      "day": "2021-09-06",
      "hour": 13,
      "demand": 30
    },
    {
      "day": "2021-09-06",
      "hour": 14,
      "demand": 30
    },
    {
      "day": "2021-09-06",
      "hour": 15,
      "demand": 25
    },
    {
      "day": "2021-09-06",
      "hour": 16,
      "demand": 20
    },
    {
      "day": "2021-09-06",
      "hour": 17,
      "demand": 15
    },
    {
      "day": "2021-09-06",
      "hour": 18,
      "demand": 15
    },
    {
      "day": "2021-09-06",
      "hour": 19,
      "demand": 10
    },
    {
      "day": "2021-09-07",
      "hour": 8,
      "demand": 10
    },
    {
      "day": "2021-09-07",
      "hour": 9,
      "demand": 15
    },
    {
      "day": "2021-09-07",
      "hour": 10,
      "demand": 15
    },
    {
      "day": "2021-09-07",
      "hour": 11,
      "demand": 20
    },
    {
      "day": "2021-09-07",
      "hour": 12,
      "demand": 20
    },
    {
      "day": "2021-09-07",
      "hour": 13,
      "demand": 20
    },
    {
      "day": "2021-09-07",
      "hour": 14,
      "demand": 25
    },
    {
      "day": "2021-09-07",
      "hour": 15,
      "demand": 30
    },
    {
      "day": "2021-09-07",
      "hour": 16,
      "demand": 25
    },
    {
      "day": "2021-09-07",
      "hour": 17,
      "demand": 20
    },
    {
      "day": "2021-09-07",
      "hour": 18,
      "demand": 15
    },
    {
      "day": "2021-09-07",
      "hour": 19,
      "demand": 10
    },
    {
      "day": "2021-09-08",
      "hour": 8,
      "demand": 10
    },
    {
      "day": "2021-09-08",
      "hour": 9,
      "demand": 15
    },
    {
      "day": "2021-09-08",
      "hour": 10,
      "demand": 20
    },
    {
      "day": "2021-09-08",
      "hour": 11,
      "demand": 25
    },
    {
      "day": "2021-09-08",
      "hour": 12,
      "demand": 30
    },
    {
      "day": "2021-09-08",
      "hour": 13,
      "demand": 35
    },
    {
      "day": "2021-09-08",
      "hour": 14,
      "demand": 40
    },
    {
      "day": "2021-09-08",
      "hour": 15,
      "demand": 35
    },
    {
      "day": "2021-09-08",
      "hour": 16,
      "demand": 30
    },
    {
      "day": "2021-09-08",
      "hour": 17,
      "demand": 25
    },
    {
      "day": "2021-09-08",
      "hour": 18,
      "demand": 20
    },
    {
      "day": "2021-09-08",
      "hour": 19,
      "demand": 15
    },
    {
      "day": "2021-09-09",
      "hour": 8,
      "demand": 10
    },
    {
      "day": "2021-09-09",
      "hour": 9,
      "demand": 10
    },
    {
      "day": "2021-09-09",
      "hour": 10,
      "demand": 10
    },
    {
      "day": "2021-09-09",
      "hour": 11,
      "demand": 15
    },
    {
      "day": "2021-09-09",
      "hour": 12,
      "demand": 15
    },
    {
      "day": "2021-09-09",
      "hour": 13,
      "demand": 20
    },
    {
      "day": "2021-09-09",
      "hour": 14,
      "demand": 20
    },
    {
      "day": "2021-09-09",
      "hour": 15,
      "demand": 25
    },
    {
      "day": "2021-09-09",
      "hour": 16,
      "demand": 20
    },
    {
      "day": "2021-09-09",
      "hour": 17,
      "demand": 15
    },
    {
      "day": "2021-09-09",
      "hour": 18,
      "demand": 15
    },
    {
      "day": "2021-09-09",
      "hour": 19,
      "demand": 10
    },
    {
      "day": "2021-09-10",
      "hour": 8,
      "demand": 10
    },
    {
      "day": "2021-09-10",
      "hour": 9,
      "demand": 15
    },
    {
      "day": "2021-09-10",
      "hour": 10,
      "demand": 15
    },
    {
      "day": "2021-09-10",
      "hour": 11,
      "demand": 20
    },
    {
      "day": "2021-09-10",
      "hour": 12,
      "demand": 25
    },
    {
      "day": "2021-09-10",
      "hour": 13,
      "demand": 25
    },
    {
      "day": "2021-09-10",
      "hour": 14,
      "demand": 25
    },
    {
      "day": "2021-09-10",
      "hour": 15,
      "demand": 25
    },
    {
      "day": "2021-09-10",
      "hour": 16,
      "demand": 30
    },
    {
      "day": "2021-09-10",
      "hour": 17,
      "demand": 30
    },
    {
      "day": "2021-09-10",
      "hour": 18,
      "demand": 35
    },
    {
      "day": "2021-09-10",
      "hour": 19,
      "demand": 30
    }
  ],
  "employee_holidays": [
    {
      "id_employee": 1,
      "day": "2021-09-07"
    }
  ],
    "store_holidays": [
    {
      "day": "2021-09-08"
    },
    {
      "day": "2021-09-09"
    }
  ],
  "weekly_schedule": [
    {
      "week_day": "Monday",
      "starting_hour": 7,
      "ending_hour": 21
    },
    {
      "week_day": "Tuesday",
      "starting_hour": 7,
      "ending_hour": 21
    },
    {
      "week_day": "Wednesday",
      "starting_hour": 7,
      "ending_hour": 21
    },
    {
      "week_day": "Thursday",
      "starting_hour": 7,
      "ending_hour": 21
    },
    {
      "week_day": "Friday",
      "starting_hour": 7,
      "ending_hour": 21
    },
        {
      "week_day": "Saturday",
      "starting_hour": 7,
      "ending_hour": 21
    },
    {
      "week_day": "Sunday",
      "starting_hour": 7,
      "ending_hour": 21
    }
  ],
  "schedule_exceptions":  [
    {
      "date": "2021-09-07",
      "starting_hour": 7,
      "ending_hour": 21
    }
  ],
  "parameters": {
<<<<<<< HEAD
    "horizon": 4,
    "slot_length": 60,
=======
    "horizon": 1,
    "opening_days": 5,
    "slot_length": 60,
    "starting_hour": 8,
    "ending_hour": 20,
>>>>>>> 75991b1d
    "starting_date": "2021-09-06",
    "min_working_hours": 4,
    "min_resting_hours": 12
  }
}<|MERGE_RESOLUTION|>--- conflicted
+++ resolved
@@ -421,58 +421,40 @@
   "weekly_schedule": [
     {
       "week_day": "Monday",
-      "starting_hour": 7,
-      "ending_hour": 21
+      "starting_hour": 8,
+      "ending_hour": 20
     },
     {
       "week_day": "Tuesday",
-      "starting_hour": 7,
-      "ending_hour": 21
+      "starting_hour": 8,
+      "ending_hour": 20
     },
     {
       "week_day": "Wednesday",
-      "starting_hour": 7,
-      "ending_hour": 21
+      "starting_hour": 8,
+      "ending_hour": 20
     },
     {
       "week_day": "Thursday",
-      "starting_hour": 7,
-      "ending_hour": 21
+      "starting_hour": 8,
+      "ending_hour": 20
     },
     {
       "week_day": "Friday",
-      "starting_hour": 7,
-      "ending_hour": 21
-    },
-        {
-      "week_day": "Saturday",
-      "starting_hour": 7,
-      "ending_hour": 21
-    },
-    {
-      "week_day": "Sunday",
-      "starting_hour": 7,
-      "ending_hour": 21
+      "starting_hour": 8,
+      "ending_hour": 20
     }
   ],
   "schedule_exceptions":  [
     {
       "date": "2021-09-07",
-      "starting_hour": 7,
-      "ending_hour": 21
+      "starting_hour": 8,
+      "ending_hour": 20
     }
   ],
   "parameters": {
-<<<<<<< HEAD
     "horizon": 4,
     "slot_length": 60,
-=======
-    "horizon": 1,
-    "opening_days": 5,
-    "slot_length": 60,
-    "starting_hour": 8,
-    "ending_hour": 20,
->>>>>>> 75991b1d
     "starting_date": "2021-09-06",
     "min_working_hours": 4,
     "min_resting_hours": 12

--- conflicted
+++ resolved
@@ -565,7 +565,27 @@
         user = UserModel.query.get(self.viewer["id"])
         self.assertEqual(user.roles, {})
 
-<<<<<<< HEAD
+    def test_permission_dag_cascade(self):
+        response = self.log_in(self.admin)
+        token = response.json["token"]
+        user_id = response.json["id"]
+
+        before = PermissionsDAG.get_user_dag_permissions(user_id)
+        self.assertIsNotNone(before)
+        response = self.client.delete(
+            self.url + str(user_id) + "/",
+            follow_redirects=True,
+            headers={
+                "Content-Type": "application/json",
+                "Authorization": "Bearer " + token,
+            },
+        )
+
+        self.assertEqual(200, response.status_code)
+        after = PermissionsDAG.get_user_dag_permissions(user_id)
+        self.assertEqual([], after)
+        self.assertNotEqual(before, after)
+
 
 """class TestRecoverPasswordEndpoint(TestCase):
     def create_app(self):
@@ -624,26 +644,4 @@
             headers={"Content-Type": "application/json"},
         )
         self.assertEqual(response.status_code, 400)
-"""
-=======
-    def test_permission_dag_cascade(self):
-        response = self.log_in(self.admin)
-        token = response.json["token"]
-        user_id = response.json["id"]
-
-        before = PermissionsDAG.get_user_dag_permissions(user_id)
-        self.assertIsNotNone(before)
-        response = self.client.delete(
-            self.url + str(user_id) + "/",
-            follow_redirects=True,
-            headers={
-                "Content-Type": "application/json",
-                "Authorization": "Bearer " + token,
-            },
-        )
-
-        self.assertEqual(200, response.status_code)
-        after = PermissionsDAG.get_user_dag_permissions(user_id)
-        self.assertEqual([], after)
-        self.assertNotEqual(before, after)
->>>>>>> 4f9a3b23
+"""
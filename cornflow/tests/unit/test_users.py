--- conflicted
+++ resolved
@@ -19,15 +19,12 @@
         self.user = dict(
             name="testname", email="test@test.com", password="testpassword", admin=False
         )
-<<<<<<< HEAD
-=======
         self.user_2 = dict(
             name="testname2",
             email="test2@test.com",
             password="testpassword2",
             admin=False,
         )
->>>>>>> 94ba7727
         self.admin = dict(
             name="anAdminUser",
             email="admin@admin.com",
@@ -43,10 +40,7 @@
         )
         self.login_keys = ["email", "password"]
         self.items_to_check = ["email", "name", "id", "admin"]
-<<<<<<< HEAD
-=======
         self.modifiable_items = ["email", "name", "password"]
->>>>>>> 94ba7727
 
         for u_data in [self.user, self.user_2, self.admin, self.super_admin]:
             user = UserModel(data=u_data)
@@ -109,8 +103,6 @@
                 "Authorization": "Bearer " + token,
             },
         )
-<<<<<<< HEAD
-=======
 
     def modify_info(self, user_asks, user_asked, payload):
         data = {k: user_asks[k] for k in self.login_keys}
@@ -131,7 +123,6 @@
                 "Authorization": "Bearer " + token,
             },
         )
->>>>>>> 94ba7727
 
     def delete_user(self, user_asks, user_asked):
         data = {k: user_asks[k] for k in self.login_keys}
@@ -233,9 +224,6 @@
         response = self.delete_user(self.super_admin, self.admin)
         self.assertEqual(200, response.status_code)
         response = self.get_user(self.super_admin, self.admin)
-<<<<<<< HEAD
-        self.assertEqual(404, response.status_code)
-=======
         self.assertEqual(404, response.status_code)
 
     def test_edit_info(self):
@@ -291,5 +279,4 @@
         self.user["password"] = payload["password"]
         response = self.log_in(self.user)
         self.assertEqual(200, response.status_code)
-        self.assertIsNotNone(response.json["token"])
->>>>>>> 94ba7727
+        self.assertIsNotNone(response.json["token"])
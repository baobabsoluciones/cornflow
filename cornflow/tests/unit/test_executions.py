from cornflow.models import ExecutionModel, InstanceModel
from cornflow.tests.custom_test_case import CustomTestCase
import json
from datetime import datetime, timedelta
from cornflow.tests.const import (
    INSTANCE_PATH,
    EXECUTION_PATH,
    EXECUTIONS_LIST,
    EXECUTION_URL,
    EXECUTION_URL_NORUN,
    INSTANCE_URL,
)


try:
    date_from_str = datetime.fromisoformat
except:

    def date_from_str(_string):
<<<<<<< HEAD
        return datetime.strptime(_string, "%Y-%m-%d %H:%M:%S.%f")

=======
        return datetime.\
            strptime(_string, '%Y-%m-%d %H:%M:%S.%f')
>>>>>>> 5560ee21

# TODO: tests of the dag endpoint (put, post)


class TestExecutionsListEndpoint(CustomTestCase):
    def setUp(self):
        super().setUp()

        with open(INSTANCE_PATH) as f:
            payload = json.load(f)
        fk_id = self.create_new_row(INSTANCE_URL, InstanceModel, payload)
        self.url = EXECUTION_URL_NORUN
        self.model = ExecutionModel

        def load_file_fk(_file):
            with open(_file) as f:
                temp = json.load(f)
            temp["instance_id"] = fk_id
            return temp

        self.payload = load_file_fk(EXECUTION_PATH)
        self.payloads = [load_file_fk(f) for f in EXECUTIONS_LIST]

    def test_new_execution(self):
        self.create_new_row(self.url, self.model, payload=self.payload)

    def test_new_execution_no_instance(self):
        payload = dict(self.payload)
        payload["instance_id"] = "bad_id"
        response = self.client.post(
            self.url,
            data=json.dumps(payload),
            follow_redirects=True,
            headers=self.get_header_with_auth(self.token),
        )
        self.assertEqual(400, response.status_code)
        self.assertTrue("error" in response.json)

    def test_get_executions(self):
        self.get_rows(self.url, self.payloads)

    def test_get_no_executions(self):
        self.get_no_rows(self.url)

    def test_get_executions_superadmin(self):
        self.get_rows(self.url, self.payloads)
        token = self.create_super_admin()
        rows = self.client.get(
            self.url, follow_redirects=True, headers=self.get_header_with_auth(token)
        )
        self.assertEqual(len(rows.json), len(self.payloads))

    def test_opt_filters_limit(self):
        # we create 4 instances
        data_many = [self.payload for _ in range(4)]
        allrows = self.get_rows(self.url, data_many)
        self.apply_filter(EXECUTION_URL, dict(limit=1), [allrows.json[0]])

    def test_opt_filters_offset(self):
        # we create 4 instances
        data_many = [self.payload for _ in range(4)]
        allrows = self.get_rows(self.url, data_many)
        self.apply_filter(EXECUTION_URL, dict(offset=1, limit=2), allrows.json[1:3])

    def test_opt_filters_date_lte(self):
        # we create 4 instances
        data_many = [self.payload for _ in range(4)]
        allrows = self.get_rows(self.url, data_many)

        a = date_from_str(allrows.json[0]["created_at"])
        b = date_from_str(allrows.json[1]["created_at"])
        date_limit = b + (a - b) / 2
        # we ask for one before the last one => we get the second from the last
        self.apply_filter(
            EXECUTION_URL,
            dict(creation_date_lte=date_limit.isoformat(), limit=1),
            [allrows.json[1]],
        )

    def test_opt_filters_date_gte(self):
        # we create 4 instances
        data_many = [self.payload for _ in range(4)]
        allrows = self.get_rows(self.url, data_many)

        date_limit = date_from_str(allrows.json[2]["created_at"]) + timedelta(
            microseconds=1
        )
        # we ask for all after the third from the last => we get the last two
        self.apply_filter(
            EXECUTION_URL,
            dict(creation_date_gte=date_limit.isoformat()),
            allrows.json[:2],
        )
        return


class TestExecutionsDetailEndpointMock(CustomTestCase):
    def setUp(self):
        super().setUp()
        with open(INSTANCE_PATH) as f:
            payload = json.load(f)
        fk_id = self.create_new_row(INSTANCE_URL, InstanceModel, payload)
        self.model = ExecutionModel
        self.response_items = {
            "id",
            "name",
            "description",
            "created_at",
            "instance_id",
            "data_hash",
            "message",
            "state",
            "config",
        }
        # we only check the following because this endpoint does not return data
        self.items_to_check = ["name", "description"]
        self.url = EXECUTION_URL
        with open(EXECUTION_PATH) as f:
            self.payload = json.load(f)
        self.payload["instance_id"] = fk_id


class TestExecutionsDetailEndpoint(TestExecutionsDetailEndpointMock):
    def test_get_nonexistent_execution(self):
        result = self.get_one_row(
            self.url + "some_key_" + "/", {}, expected_status=404, check_payload=False
        )
        return result

    def test_get_one_execution(self):
<<<<<<< HEAD
        id = self.create_new_row(self.url + "?run=0", self.model, self.payload)
        payload = dict(self.payload)
        payload["id"] = id
        result = self.get_one_row(self.url + id, payload)
=======
        idx = self.create_new_row(self.url + '?run=0', self.model, self.payload)
        payload = dict(self.payload)
        payload['id'] = idx
        result = self.get_one_row(self.url + idx, payload)
>>>>>>> 5560ee21
        dif = self.response_items.symmetric_difference(result.keys())
        self.assertEqual(len(dif), 0)

    def test_incomplete_payload(self):
<<<<<<< HEAD
        payload = {"description": "arg"}
        response = self.create_new_row(
            self.url + "?run=0",
            self.model,
            payload,
            expected_status=400,
            check_payload=False,
        )

    def test_incomplete_payload2(self):
        payload = {"description": "arg", "instance_id": self.payload["instance_id"]}
        response = self.create_new_row(
            self.url + "?run=0",
            self.model,
            payload,
            expected_status=400,
            check_payload=False,
        )

    def test_payload_bad_format(self):
        payload = {"name": 1}
        response = self.create_new_row(
            self.url + "?run=0",
            self.model,
            payload,
            expected_status=400,
            check_payload=False,
        )

    def test_delete_one_execution(self):
        id = self.create_new_row(self.url + "?run=0", self.model, self.payload)
        self.delete_row(self.url + id + "/")
        self.get_one_row(
            self.url + id, payload={}, expected_status=404, check_payload=False
        )

    def test_update_one_execution(self):
        id = self.create_new_row(self.url + "?run=0", self.model, self.payload)
        payload = {**self.payload, **dict(id=id, name="new_name")}
        self.update_row(self.url + id + "/", dict(name="new_name"), payload)

    def test_update_one_execution_bad_format(self):
        id = self.create_new_row(self.url + "?run=0", self.model, self.payload)
        self.update_row(
            self.url + id + "/",
            dict(instance_id="some_id"),
            {},
            expected_status=400,
            check_payload=False,
        )

    def test_create_delete_instance_load(self):
        id = self.create_new_row(self.url + "?run=0", self.model, self.payload)
        execution = self.get_one_row(
            self.url + id, payload={**self.payload, **dict(id=id)}
        )
        self.delete_row(self.url + id + "/")
        instance = self.get_one_row(
            INSTANCE_URL + execution["instance_id"] + "/",
            payload={},
            expected_status=200,
            check_payload=False,
        )
        executions = [execution["id"] for execution in instance["executions"]]
        self.assertFalse(id in executions)
=======
        payload = {'description': 'arg'}
        self.create_new_row(self.url + '?run=0', self.model, payload,
                            expected_status=400, check_payload=False)

    def test_incomplete_payload2(self):
        payload = {'description': 'arg', 'instance_id': self.payload['instance_id']}
        self.create_new_row(self.url + '?run=0', self.model, payload,
                            expected_status=400, check_payload=False)

    def test_payload_bad_format(self):
        payload = {'name': 1}
        self.create_new_row(self.url + '?run=0', self.model, payload,
                            expected_status=400, check_payload=False)

    def test_delete_one_execution(self):
        idx = self.create_new_row(self.url + '?run=0', self.model, self.payload)
        self.delete_row(self.url + idx + '/')
        self.get_one_row(self.url + idx, payload={}, expected_status=404, check_payload=False)

    def test_update_one_execution(self):
        idx = self.create_new_row(self.url + '?run=0', self.model, self.payload)
        payload = {**self.payload, **dict(id=idx, name='new_name')}
        self.update_row(self.url + idx + '/', dict(name='new_name'), payload)

    def test_update_one_execution_bad_format(self):
        idx = self.create_new_row(self.url + '?run=0', self.model, self.payload)
        self.update_row(self.url + idx + '/', dict(instance_id='some_id'), {},
                        expected_status=400, check_payload=False)

    def test_create_delete_instance_load(self):
        idx = self.create_new_row(self.url + '?run=0', self.model, self.payload)
        execution = self.get_one_row(self.url + idx, payload={**self.payload, **dict(id=idx)})
        self.delete_row(self.url + idx + '/')
        instance = self.get_one_row(INSTANCE_URL + execution['instance_id'] + '/', payload={},
                                    expected_status=200, check_payload=False)
        executions = [execution['id'] for execution in instance['executions']]
        self.assertFalse(idx in executions)
>>>>>>> 5560ee21

    def test_delete_instance_deletes_execution(self):
        # we create a new instance
        with open(INSTANCE_PATH) as f:
            payload = json.load(f)
        fk_id = self.create_new_row(INSTANCE_URL, InstanceModel, payload)
        payload = {**self.payload, **dict(instance_id=fk_id)}
        # we create an execution for that instance
<<<<<<< HEAD
        id = self.create_new_row(self.url + "?run=0", self.model, payload)
        self.get_one_row(self.url + id, payload={**self.payload, **dict(id=id)})
=======
        idx = self.create_new_row(self.url + '?run=0', self.model, payload)
        self.get_one_row(self.url + idx, payload={**self.payload, **dict(id=idx)})
>>>>>>> 5560ee21
        # we delete the new instance
        self.delete_row(INSTANCE_URL + fk_id + "/")
        # we check the execution does not exist
<<<<<<< HEAD
        self.get_one_row(
            self.url + id, payload={}, expected_status=404, check_payload=False
        )

    def test_get_one_execution_superadmin(self):
        id = self.create_new_row(self.url + "?run=0", self.model, self.payload)
        token = self.create_super_admin()
        self.get_one_row(
            self.url + id + "/", {**self.payload, **dict(id=id)}, token=token
        )

    def test_edit_one_execution(self):
        id = self.create_new_row(self.url + "?run=0", self.model, self.payload)
        payload = {**self.payload, **dict(id=id, name="new_name")}
        self.update_row(self.url + id + "/", dict(name="new_name"), payload)
=======
        self.get_one_row(self.url + idx, payload={}, expected_status=404, check_payload=False)

    def test_get_one_execution_superadmin(self):
        idx = self.create_new_row(self.url + '?run=0', self.model, self.payload)
        token = self.create_super_admin()
        self.get_one_row(self.url + idx + '/', {**self.payload, **dict(id=idx)}, token=token)

    def test_edit_one_execution(self):
        idx = self.create_new_row(self.url + '?run=0', self.model, self.payload)
        payload = {**self.payload, **dict(id=idx, name='new_name')}
        self.update_row(self.url + idx + '/', dict(name='new_name'), payload)
>>>>>>> 5560ee21


class TestExecutionsDataEndpoint(TestExecutionsDetailEndpointMock):
    def setUp(self):
        super().setUp()
        self.response_items = {"id", "name", "data"}
        self.items_to_check = ["name"]

    def test_get_one_execution(self):
<<<<<<< HEAD
        id = self.create_new_row(EXECUTION_URL_NORUN, self.model, self.payload)
        self.url = EXECUTION_URL + id + "/data/"
        payload = dict(self.payload)
        payload["id"] = id
=======
        idx = self.create_new_row(EXECUTION_URL_NORUN, self.model, self.payload)
        self.url = EXECUTION_URL + idx + '/data/'
        payload = dict(self.payload)
        payload['id'] = idx
>>>>>>> 5560ee21
        self.get_one_row(self.url, payload)

    def test_get_one_execution_superadmin(self):
        idx = self.create_new_row(EXECUTION_URL_NORUN, self.model, self.payload)
        payload = dict(self.payload)
<<<<<<< HEAD
        payload["id"] = id
        token = self.create_super_admin()
        self.get_one_row(EXECUTION_URL + id + "/data/", payload, token=token)
=======
        payload['id'] = idx
        token = self.create_super_admin()
        self.get_one_row(EXECUTION_URL + idx + '/data/', payload, token=token)
>>>>>>> 5560ee21


class TestExecutionsLogEndpoint(TestExecutionsDetailEndpointMock):
    def setUp(self):
        super().setUp()
        self.response_items = {"id", "name", "log"}
        self.items_to_check = ["name"]

    def test_get_one_execution(self):
        idx = self.create_new_row(EXECUTION_URL_NORUN, self.model, self.payload)
        payload = dict(self.payload)
<<<<<<< HEAD
        payload["id"] = id
        self.get_one_row(EXECUTION_URL + id + "/log/", payload)
=======
        payload['id'] = idx
        self.get_one_row(EXECUTION_URL + idx + '/log/', payload)
>>>>>>> 5560ee21

    def test_get_one_execution_superadmin(self):
        idx = self.create_new_row(EXECUTION_URL_NORUN, self.model, self.payload)
        payload = dict(self.payload)
<<<<<<< HEAD
        payload["id"] = id
        token = self.create_super_admin()
        self.get_one_row(EXECUTION_URL + id + "/log/", payload, token=token)
=======
        payload['id'] = idx
        token = self.create_super_admin()
        self.get_one_row(EXECUTION_URL + idx + '/log/', payload, token=token)
>>>>>>> 5560ee21


class TestExecutionsModel(TestExecutionsDetailEndpointMock):
    def test_repr_method(self):
<<<<<<< HEAD
        id = self.create_new_row(self.url + "?run=0", self.model, self.payload)
        self.repr_method(id, "<id {}>".format(id))

    def test_str_method(self):
        id = self.create_new_row(self.url + "?run=0", self.model, self.payload)
        self.str_method(id, "<id {}>".format(id))
=======
        idx = self.create_new_row(self.url + '?run=0', self.model, self.payload)
        self.repr_method(idx, '<id {}>'.format(idx))

    def test_str_method(self):
        idx = self.create_new_row(self.url + '?run=0', self.model, self.payload)
        self.str_method(idx, '<id {}>'.format(idx))
>>>>>>> 5560ee21
<|MERGE_RESOLUTION|>--- conflicted
+++ resolved
@@ -17,13 +17,8 @@
 except:
 
     def date_from_str(_string):
-<<<<<<< HEAD
         return datetime.strptime(_string, "%Y-%m-%d %H:%M:%S.%f")
 
-=======
-        return datetime.\
-            strptime(_string, '%Y-%m-%d %H:%M:%S.%f')
->>>>>>> 5560ee21
 
 # TODO: tests of the dag endpoint (put, post)
 
@@ -154,22 +149,14 @@
         return result
 
     def test_get_one_execution(self):
-<<<<<<< HEAD
-        id = self.create_new_row(self.url + "?run=0", self.model, self.payload)
-        payload = dict(self.payload)
-        payload["id"] = id
-        result = self.get_one_row(self.url + id, payload)
-=======
-        idx = self.create_new_row(self.url + '?run=0', self.model, self.payload)
-        payload = dict(self.payload)
-        payload['id'] = idx
+        idx = self.create_new_row(self.url + "?run=0", self.model, self.payload)
+        payload = dict(self.payload)
+        payload["id"] = idx
         result = self.get_one_row(self.url + idx, payload)
->>>>>>> 5560ee21
         dif = self.response_items.symmetric_difference(result.keys())
         self.assertEqual(len(dif), 0)
 
     def test_incomplete_payload(self):
-<<<<<<< HEAD
         payload = {"description": "arg"}
         response = self.create_new_row(
             self.url + "?run=0",
@@ -200,21 +187,21 @@
         )
 
     def test_delete_one_execution(self):
-        id = self.create_new_row(self.url + "?run=0", self.model, self.payload)
-        self.delete_row(self.url + id + "/")
+        idx = self.create_new_row(self.url + "?run=0", self.model, self.payload)
+        self.delete_row(self.url + idx + "/")
         self.get_one_row(
-            self.url + id, payload={}, expected_status=404, check_payload=False
+            self.url + idx, payload={}, expected_status=404, check_payload=False
         )
 
     def test_update_one_execution(self):
-        id = self.create_new_row(self.url + "?run=0", self.model, self.payload)
-        payload = {**self.payload, **dict(id=id, name="new_name")}
-        self.update_row(self.url + id + "/", dict(name="new_name"), payload)
+        idx = self.create_new_row(self.url + "?run=0", self.model, self.payload)
+        payload = {**self.payload, **dict(id=idx, name="new_name")}
+        self.update_row(self.url + idx + "/", dict(name="new_name"), payload)
 
     def test_update_one_execution_bad_format(self):
-        id = self.create_new_row(self.url + "?run=0", self.model, self.payload)
+        idx = self.create_new_row(self.url + "?run=0", self.model, self.payload)
         self.update_row(
-            self.url + id + "/",
+            self.url + idx + "/",
             dict(instance_id="some_id"),
             {},
             expected_status=400,
@@ -222,11 +209,11 @@
         )
 
     def test_create_delete_instance_load(self):
-        id = self.create_new_row(self.url + "?run=0", self.model, self.payload)
+        idx = self.create_new_row(self.url + "?run=0", self.model, self.payload)
         execution = self.get_one_row(
-            self.url + id, payload={**self.payload, **dict(id=id)}
-        )
-        self.delete_row(self.url + id + "/")
+            self.url + idx, payload={**self.payload, **dict(id=idx)}
+        )
+        self.delete_row(self.url + idx + "/")
         instance = self.get_one_row(
             INSTANCE_URL + execution["instance_id"] + "/",
             payload={},
@@ -234,46 +221,7 @@
             check_payload=False,
         )
         executions = [execution["id"] for execution in instance["executions"]]
-        self.assertFalse(id in executions)
-=======
-        payload = {'description': 'arg'}
-        self.create_new_row(self.url + '?run=0', self.model, payload,
-                            expected_status=400, check_payload=False)
-
-    def test_incomplete_payload2(self):
-        payload = {'description': 'arg', 'instance_id': self.payload['instance_id']}
-        self.create_new_row(self.url + '?run=0', self.model, payload,
-                            expected_status=400, check_payload=False)
-
-    def test_payload_bad_format(self):
-        payload = {'name': 1}
-        self.create_new_row(self.url + '?run=0', self.model, payload,
-                            expected_status=400, check_payload=False)
-
-    def test_delete_one_execution(self):
-        idx = self.create_new_row(self.url + '?run=0', self.model, self.payload)
-        self.delete_row(self.url + idx + '/')
-        self.get_one_row(self.url + idx, payload={}, expected_status=404, check_payload=False)
-
-    def test_update_one_execution(self):
-        idx = self.create_new_row(self.url + '?run=0', self.model, self.payload)
-        payload = {**self.payload, **dict(id=idx, name='new_name')}
-        self.update_row(self.url + idx + '/', dict(name='new_name'), payload)
-
-    def test_update_one_execution_bad_format(self):
-        idx = self.create_new_row(self.url + '?run=0', self.model, self.payload)
-        self.update_row(self.url + idx + '/', dict(instance_id='some_id'), {},
-                        expected_status=400, check_payload=False)
-
-    def test_create_delete_instance_load(self):
-        idx = self.create_new_row(self.url + '?run=0', self.model, self.payload)
-        execution = self.get_one_row(self.url + idx, payload={**self.payload, **dict(id=idx)})
-        self.delete_row(self.url + idx + '/')
-        instance = self.get_one_row(INSTANCE_URL + execution['instance_id'] + '/', payload={},
-                                    expected_status=200, check_payload=False)
-        executions = [execution['id'] for execution in instance['executions']]
         self.assertFalse(idx in executions)
->>>>>>> 5560ee21
 
     def test_delete_instance_deletes_execution(self):
         # we create a new instance
@@ -282,45 +230,26 @@
         fk_id = self.create_new_row(INSTANCE_URL, InstanceModel, payload)
         payload = {**self.payload, **dict(instance_id=fk_id)}
         # we create an execution for that instance
-<<<<<<< HEAD
-        id = self.create_new_row(self.url + "?run=0", self.model, payload)
-        self.get_one_row(self.url + id, payload={**self.payload, **dict(id=id)})
-=======
-        idx = self.create_new_row(self.url + '?run=0', self.model, payload)
+        idx = self.create_new_row(self.url + "?run=0", self.model, payload)
         self.get_one_row(self.url + idx, payload={**self.payload, **dict(id=idx)})
->>>>>>> 5560ee21
         # we delete the new instance
         self.delete_row(INSTANCE_URL + fk_id + "/")
         # we check the execution does not exist
-<<<<<<< HEAD
         self.get_one_row(
             self.url + id, payload={}, expected_status=404, check_payload=False
         )
 
     def test_get_one_execution_superadmin(self):
-        id = self.create_new_row(self.url + "?run=0", self.model, self.payload)
+        idx = self.create_new_row(self.url + "?run=0", self.model, self.payload)
         token = self.create_super_admin()
         self.get_one_row(
-            self.url + id + "/", {**self.payload, **dict(id=id)}, token=token
+            self.url + idx + "/", {**self.payload, **dict(id=idx)}, token=token
         )
 
     def test_edit_one_execution(self):
-        id = self.create_new_row(self.url + "?run=0", self.model, self.payload)
-        payload = {**self.payload, **dict(id=id, name="new_name")}
-        self.update_row(self.url + id + "/", dict(name="new_name"), payload)
-=======
-        self.get_one_row(self.url + idx, payload={}, expected_status=404, check_payload=False)
-
-    def test_get_one_execution_superadmin(self):
-        idx = self.create_new_row(self.url + '?run=0', self.model, self.payload)
-        token = self.create_super_admin()
-        self.get_one_row(self.url + idx + '/', {**self.payload, **dict(id=idx)}, token=token)
-
-    def test_edit_one_execution(self):
-        idx = self.create_new_row(self.url + '?run=0', self.model, self.payload)
-        payload = {**self.payload, **dict(id=idx, name='new_name')}
-        self.update_row(self.url + idx + '/', dict(name='new_name'), payload)
->>>>>>> 5560ee21
+        idx = self.create_new_row(self.url + "?run=0", self.model, self.payload)
+        payload = {**self.payload, **dict(id=idx, name="new_name")}
+        self.update_row(self.url + idx + "/", dict(name="new_name"), payload)
 
 
 class TestExecutionsDataEndpoint(TestExecutionsDetailEndpointMock):
@@ -330,31 +259,18 @@
         self.items_to_check = ["name"]
 
     def test_get_one_execution(self):
-<<<<<<< HEAD
-        id = self.create_new_row(EXECUTION_URL_NORUN, self.model, self.payload)
-        self.url = EXECUTION_URL + id + "/data/"
-        payload = dict(self.payload)
-        payload["id"] = id
-=======
         idx = self.create_new_row(EXECUTION_URL_NORUN, self.model, self.payload)
-        self.url = EXECUTION_URL + idx + '/data/'
-        payload = dict(self.payload)
-        payload['id'] = idx
->>>>>>> 5560ee21
+        self.url = EXECUTION_URL + idx + "/data/"
+        payload = dict(self.payload)
+        payload["id"] = idx
         self.get_one_row(self.url, payload)
 
     def test_get_one_execution_superadmin(self):
         idx = self.create_new_row(EXECUTION_URL_NORUN, self.model, self.payload)
         payload = dict(self.payload)
-<<<<<<< HEAD
-        payload["id"] = id
+        payload["id"] = idx
         token = self.create_super_admin()
-        self.get_one_row(EXECUTION_URL + id + "/data/", payload, token=token)
-=======
-        payload['id'] = idx
-        token = self.create_super_admin()
-        self.get_one_row(EXECUTION_URL + idx + '/data/', payload, token=token)
->>>>>>> 5560ee21
+        self.get_one_row(EXECUTION_URL + idx + "/data/", payload, token=token)
 
 
 class TestExecutionsLogEndpoint(TestExecutionsDetailEndpointMock):
@@ -366,42 +282,22 @@
     def test_get_one_execution(self):
         idx = self.create_new_row(EXECUTION_URL_NORUN, self.model, self.payload)
         payload = dict(self.payload)
-<<<<<<< HEAD
-        payload["id"] = id
-        self.get_one_row(EXECUTION_URL + id + "/log/", payload)
-=======
-        payload['id'] = idx
-        self.get_one_row(EXECUTION_URL + idx + '/log/', payload)
->>>>>>> 5560ee21
+        payload["id"] = idx
+        self.get_one_row(EXECUTION_URL + idx + "/log/", payload)
 
     def test_get_one_execution_superadmin(self):
         idx = self.create_new_row(EXECUTION_URL_NORUN, self.model, self.payload)
         payload = dict(self.payload)
-<<<<<<< HEAD
-        payload["id"] = id
+        payload["id"] = idx
         token = self.create_super_admin()
-        self.get_one_row(EXECUTION_URL + id + "/log/", payload, token=token)
-=======
-        payload['id'] = idx
-        token = self.create_super_admin()
-        self.get_one_row(EXECUTION_URL + idx + '/log/', payload, token=token)
->>>>>>> 5560ee21
+        self.get_one_row(EXECUTION_URL + idx + "/log/", payload, token=token)
 
 
 class TestExecutionsModel(TestExecutionsDetailEndpointMock):
     def test_repr_method(self):
-<<<<<<< HEAD
-        id = self.create_new_row(self.url + "?run=0", self.model, self.payload)
-        self.repr_method(id, "<id {}>".format(id))
+        idx = self.create_new_row(self.url + "?run=0", self.model, self.payload)
+        self.repr_method(idx, "<id {}>".format(idx))
 
     def test_str_method(self):
-        id = self.create_new_row(self.url + "?run=0", self.model, self.payload)
-        self.str_method(id, "<id {}>".format(id))
-=======
-        idx = self.create_new_row(self.url + '?run=0', self.model, self.payload)
-        self.repr_method(idx, '<id {}>'.format(idx))
-
-    def test_str_method(self):
-        idx = self.create_new_row(self.url + '?run=0', self.model, self.payload)
-        self.str_method(idx, '<id {}>'.format(idx))
->>>>>>> 5560ee21
+        idx = self.create_new_row(self.url + "?run=0", self.model, self.payload)
+        self.str_method(idx, "<id {}>".format(idx))
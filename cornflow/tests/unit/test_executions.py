--- conflicted
+++ resolved
@@ -93,11 +93,7 @@
         date_limit = b + (a - b) / 2
         # we ask for one before the last one => we get the second from the last
         self.apply_filter(
-<<<<<<< HEAD
-            self.url,
-=======
             EXECUTION_URL,
->>>>>>> 94ba7727
             dict(creation_date_lte=date_limit.isoformat(), limit=1),
             [allrows.json[1]],
         )
@@ -112,13 +108,9 @@
         )
         # we ask for all after the third from the last => we get the last two
         self.apply_filter(
-<<<<<<< HEAD
-            self.url, dict(creation_date_gte=date_limit.isoformat()), allrows.json[:2]
-=======
             EXECUTION_URL,
             dict(creation_date_gte=date_limit.isoformat()),
             allrows.json[:2],
->>>>>>> 94ba7727
         )
         return
 
@@ -140,10 +132,7 @@
             "message",
             "state",
             "config",
-<<<<<<< HEAD
             "schema",
-=======
->>>>>>> 94ba7727
         }
         # we only check the following because this endpoint does not return data
         self.items_to_check = ["name", "description"]
@@ -199,23 +188,6 @@
         )
 
     def test_delete_one_execution(self):
-<<<<<<< HEAD
-        id = self.create_new_row(self.url + "?run=0", self.model, self.payload)
-        self.delete_row(self.url + id + "/")
-        self.get_one_row(
-            self.url + id, payload={}, expected_status=404, check_payload=False
-        )
-
-    def test_update_one_execution(self):
-        id = self.create_new_row(self.url + "?run=0", self.model, self.payload)
-        payload = {**self.payload, **dict(id=id, name="new_name")}
-        self.update_row(self.url + id + "/", dict(name="new_name"), payload)
-
-    def test_update_one_execution_bad_format(self):
-        id = self.create_new_row(self.url + "?run=0", self.model, self.payload)
-        self.update_row(
-            self.url + id + "/",
-=======
         idx = self.create_new_row(self.url + "?run=0", self.model, self.payload)
         self.delete_row(self.url + idx + "/")
         self.get_one_row(
@@ -231,7 +203,6 @@
         idx = self.create_new_row(self.url + "?run=0", self.model, self.payload)
         self.update_row(
             self.url + idx + "/",
->>>>>>> 94ba7727
             dict(instance_id="some_id"),
             {},
             expected_status=400,
@@ -239,19 +210,11 @@
         )
 
     def test_create_delete_instance_load(self):
-<<<<<<< HEAD
-        id = self.create_new_row(self.url + "?run=0", self.model, self.payload)
-        execution = self.get_one_row(
-            self.url + id, payload={**self.payload, **dict(id=id)}
-        )
-        self.delete_row(self.url + id + "/")
-=======
         idx = self.create_new_row(self.url + "?run=0", self.model, self.payload)
         execution = self.get_one_row(
             self.url + idx, payload={**self.payload, **dict(id=idx)}
         )
         self.delete_row(self.url + idx + "/")
->>>>>>> 94ba7727
         instance = self.get_one_row(
             INSTANCE_URL + execution["instance_id"] + "/",
             payload={},
@@ -259,11 +222,7 @@
             check_payload=False,
         )
         executions = [execution["id"] for execution in instance["executions"]]
-<<<<<<< HEAD
-        self.assertFalse(id in executions)
-=======
         self.assertFalse(idx in executions)
->>>>>>> 94ba7727
 
     def test_delete_instance_deletes_execution(self):
         # we create a new instance
@@ -272,33 +231,12 @@
         fk_id = self.create_new_row(INSTANCE_URL, InstanceModel, payload)
         payload = {**self.payload, **dict(instance_id=fk_id)}
         # we create an execution for that instance
-<<<<<<< HEAD
-        id = self.create_new_row(self.url + "?run=0", self.model, payload)
-        self.get_one_row(self.url + id, payload={**self.payload, **dict(id=id)})
-=======
         idx = self.create_new_row(self.url + "?run=0", self.model, payload)
         self.get_one_row(self.url + idx, payload={**self.payload, **dict(id=idx)})
->>>>>>> 94ba7727
         # we delete the new instance
         self.delete_row(INSTANCE_URL + fk_id + "/")
         # we check the execution does not exist
         self.get_one_row(
-<<<<<<< HEAD
-            self.url + id, payload={}, expected_status=404, check_payload=False
-        )
-
-    def test_get_one_execution_superadmin(self):
-        id = self.create_new_row(self.url + "?run=0", self.model, self.payload)
-        token = self.create_super_admin()
-        self.get_one_row(
-            self.url + id + "/", {**self.payload, **dict(id=id)}, token=token
-        )
-
-    def test_edit_one_execution(self):
-        id = self.create_new_row(self.url + "?run=0", self.model, self.payload)
-        payload = {**self.payload, **dict(id=id, name="new_name")}
-        self.update_row(self.url + id + "/", dict(name="new_name"), payload)
-=======
             self.url + idx, payload={}, expected_status=404, check_payload=False
         )
 
@@ -313,7 +251,6 @@
         idx = self.create_new_row(self.url + "?run=0", self.model, self.payload)
         payload = {**self.payload, **dict(id=idx, name="new_name")}
         self.update_row(self.url + idx + "/", dict(name="new_name"), payload)
->>>>>>> 94ba7727
 
 
 class TestExecutionsDataEndpoint(TestExecutionsDetailEndpointMock):
@@ -332,15 +269,9 @@
     def test_get_one_execution_superadmin(self):
         idx = self.create_new_row(EXECUTION_URL_NORUN, self.model, self.payload)
         payload = dict(self.payload)
-<<<<<<< HEAD
-        payload["id"] = id
-        token = self.create_super_admin()
-        self.get_one_row(EXECUTION_URL + id + "/data/", payload, token=token)
-=======
         payload["id"] = idx
         token = self.create_super_admin()
         self.get_one_row(EXECUTION_URL + idx + "/data/", payload, token=token)
->>>>>>> 94ba7727
 
 
 class TestExecutionsLogEndpoint(TestExecutionsDetailEndpointMock):
@@ -352,42 +283,22 @@
     def test_get_one_execution(self):
         idx = self.create_new_row(EXECUTION_URL_NORUN, self.model, self.payload)
         payload = dict(self.payload)
-<<<<<<< HEAD
-        payload["id"] = id
-        self.get_one_row(EXECUTION_URL + id + "/log/", payload)
-=======
         payload["id"] = idx
         self.get_one_row(EXECUTION_URL + idx + "/log/", payload)
->>>>>>> 94ba7727
 
     def test_get_one_execution_superadmin(self):
         idx = self.create_new_row(EXECUTION_URL_NORUN, self.model, self.payload)
         payload = dict(self.payload)
-<<<<<<< HEAD
-        payload["id"] = id
-        token = self.create_super_admin()
-        self.get_one_row(EXECUTION_URL + id + "/log/", payload, token=token)
-=======
         payload["id"] = idx
         token = self.create_super_admin()
         self.get_one_row(EXECUTION_URL + idx + "/log/", payload, token=token)
->>>>>>> 94ba7727
 
 
 class TestExecutionsModel(TestExecutionsDetailEndpointMock):
     def test_repr_method(self):
-<<<<<<< HEAD
-        id = self.create_new_row(self.url + "?run=0", self.model, self.payload)
-        self.repr_method(id, "<Execution {}>".format(id))
+        idx = self.create_new_row(self.url + "?run=0", self.model, self.payload)
+        self.repr_method(idx, "<id {}>".format(idx))
 
     def test_str_method(self):
-        id = self.create_new_row(self.url + "?run=0", self.model, self.payload)
-        self.str_method(id, "<Execution {}>".format(id))
-=======
-        idx = self.create_new_row(self.url + "?run=0", self.model, self.payload)
-        self.repr_method(idx, "<id {}>".format(idx))
-
-    def test_str_method(self):
-        idx = self.create_new_row(self.url + "?run=0", self.model, self.payload)
-        self.str_method(idx, "<id {}>".format(idx))
->>>>>>> 94ba7727
+        idx = self.create_new_row(self.url + "?run=0", self.model, self.payload)
+        self.str_method(idx, "<id {}>".format(idx))
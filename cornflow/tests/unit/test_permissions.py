--- conflicted
+++ resolved
@@ -1,26 +1,19 @@
 """
 Unit test for the permissions table
 """
-<<<<<<< HEAD
+# Import from libraries
 import json
 
 # Import from internal modules
 from cornflow.app import create_app
-from cornflow.endpoints import PermissionsViewRoleEndpoint
-from cornflow.models import InstanceModel
-=======
-# Import from libraries
-import json
-
-# Import from internal modules
 from cornflow.endpoints import (
     PermissionsViewRoleEndpoint,
     PermissionsViewRoleDetailEndpoint,
 )
 from cornflow.models import (
+    InstanceModel,
     PermissionViewRoleModel
 )
->>>>>>> 704f23be
 from cornflow.shared.const import ROLES_MAP
 from cornflow.tests.const import INSTANCE_PATH, INSTANCE_URL, PERMISSION_URL
 from cornflow.tests.custom_test_case import CustomTestCase
@@ -66,33 +59,6 @@
 
                 self.assertEqual(403, response.status_code)
 
-<<<<<<< HEAD
-
-class TestPermissionsDagNoOpen(CustomTestCase):
-    def create_app(self):
-        app = create_app("testing")
-        app.config["OPEN_DEPLOYMENT"] = 0
-        return app
-
-    def setUp(self):
-        super().setUp()
-        self.url = INSTANCE_URL
-        self.model = InstanceModel
-
-        def load_file(_file):
-            with open(_file) as f:
-                temp = json.load(f)
-            return temp
-
-        self.payload = load_file(INSTANCE_PATH)
-
-    def test_create_instance_no_permissions(self):
-        self.create_new_row(self.url, self.model, self.payload, 403, False)
-
-    def test_missing_schema(self):
-        self.payload.pop("schema")
-        self.create_new_row(self.url, self.model, self.payload, 400, False)
-=======
     def test_new_permission_authorized_user(self):
         api_view = 1
         for role in self.roles_with_access:
@@ -219,4 +185,29 @@
                     },
                 )
                 self.assertEqual(403, response.status_code)
->>>>>>> 704f23be
+
+
+class TestPermissionsDagNoOpen(CustomTestCase):
+    def create_app(self):
+        app = create_app("testing")
+        app.config["OPEN_DEPLOYMENT"] = 0
+        return app
+
+    def setUp(self):
+        super().setUp()
+        self.url = INSTANCE_URL
+        self.model = InstanceModel
+
+        def load_file(_file):
+            with open(_file) as f:
+                temp = json.load(f)
+            return temp
+
+        self.payload = load_file(INSTANCE_PATH)
+
+    def test_create_instance_no_permissions(self):
+        self.create_new_row(self.url, self.model, self.payload, 403, False)
+
+    def test_missing_schema(self):
+        self.payload.pop("schema")
+        self.create_new_row(self.url, self.model, self.payload, 400, False)
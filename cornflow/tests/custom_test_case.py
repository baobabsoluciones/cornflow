import json
from flask_testing import TestCase

from cornflow.app import create_app
from cornflow.models import UserModel
from cornflow.shared.utils import db
from cornflow.shared.authentication import Auth
from cornflow.tests.const import LOGIN_URL


class CustomTestCase(TestCase):
    def create_app(self):
        app = create_app("testing")
        return app

    def setUp(self):
        db.create_all()
        data = {
            "name": "testname",
            "email": "test@test.com",
            "password": "testpassword",
        }
        user = UserModel(data=data)
        user.save()
        db.session.commit()
        data.pop("name")

        self.token = self.client.post(
            LOGIN_URL,
            data=json.dumps(data),
            follow_redirects=True,
            headers={"Content-Type": "application/json"},
        ).json["token"]

        self.user = Auth.return_user_from_token(self.token)
        self.url = None
        self.model = None
        self.response_items = set()
        self.items_to_check = []

    @staticmethod
    def get_header_with_auth(token):
        return {"Content-Type": "application/json", "Authorization": "Bearer " + token}

    def create_super_admin(self):
        data = {
            "name": "airflow",
            "email": "airflow@baobabsoluciones.es",
            "password": "THISNEEDSTOBECHANGED",
        }

        user = UserModel(data=data)
        user.super_admin = True
        user.save()
        db.session.commit()
<<<<<<< HEAD
        data.pop("name")
        return self.client.post(
            LOGIN_URL,
            data=json.dumps(data),
            follow_redirects=True,
            headers={"Content-Type": "application/json"},
        ).json["token"]
=======
        data.pop('name')
        return self.client.post(LOGIN_URL, data=json.dumps(data), follow_redirects=True,
                                headers={"Content-Type": "application/json"}).json['token']
>>>>>>> 5560ee21

    def tearDown(self):
        db.session.remove()
        db.drop_all()

    def create_new_row(
        self, url, model, payload, expected_status=201, check_payload=True
    ):

        response = self.client.post(
            url,
            data=json.dumps(payload),
            follow_redirects=True,
            headers=self.get_header_with_auth(self.token),
        )

        self.assertEqual(expected_status, response.status_code)
        if not check_payload:
            return response.json
        row = model.query.get(response.json["id"])
        self.assertEqual(row.id, response.json["id"])

        for key in self.get_keys_to_check(payload):
            self.assertEqual(getattr(row, key), payload[key])
        return row.id

    def get_rows(self, url, data):

        codes = [
            self.create_new_row(url=url, model=self.model, payload=d) for d in data
        ]
        rows = self.client.get(
            url, follow_redirects=True, headers=self.get_header_with_auth(self.token)
        )
        # rows now come in desc order of date, so we reverse them:
        rows_data = list(reversed(rows.json))
        self.assertEqual(len(rows.json), len(data))
        for i in range(len(data)):
            self.assertEqual(rows_data[i]["id"], codes[i])
            for key in self.get_keys_to_check(data[i]):
                self.assertEqual(rows_data[i][key], data[i][key])
        return rows

    def get_keys_to_check(self, payload):
        if len(self.items_to_check):
            return self.items_to_check
        return payload.keys()

    def get_one_row(
        self, url, payload, expected_status=200, check_payload=True, token=None
    ):
        if token is None:
            token = self.token

        row = self.client.get(
            url, follow_redirects=True, headers=self.get_header_with_auth(token)
        )

        self.assertEqual(expected_status, row.status_code)
        if not check_payload:
            return row.json
        self.assertEqual(row.json["id"], payload["id"])
        for key in self.get_keys_to_check(payload):
            self.assertEqual(row.json[key], payload[key])
        return row.json

    def get_no_rows(self, url):
        rows = self.client.get(
            url, follow_redirects=True, headers=self.get_header_with_auth(self.token)
        )
        self.assertEqual(200, rows.status_code)
        return rows.json

    def update_row(
        self, url, change, payload_to_check, expected_status=200, check_payload=True
    ):
        response = self.client.put(
            url,
            data=json.dumps(change),
            follow_redirects=True,
            headers=self.get_header_with_auth(self.token),
        )
        self.assertEqual(expected_status, response.status_code)
        if not check_payload:
            return response.json
        row = self.client.get(
            url, follow_redirects=True, headers=self.get_header_with_auth(self.token)
        )

        self.assertEqual(200, row.status_code)
        self.assertEqual(row.json["id"], payload_to_check["id"])
        for key in self.get_keys_to_check(payload_to_check):
            self.assertEqual(row.json[key], payload_to_check[key])
        return row.json

    def delete_row(self, url):

        response = self.client.delete(
            url, follow_redirects=True, headers=self.get_header_with_auth(self.token)
        )
        self.assertEqual(200, response.status_code)

        response = self.client.get(
            url, follow_redirects=True, headers=self.get_header_with_auth(self.token)
        )

        self.assertEqual(404, response.status_code)
        return response

    def apply_filter(self, url, _filter, result):
        get_with_opts = lambda data: self.client.get(
            url,
            follow_redirects=True,
            query_string=data,
            headers=self.get_header_with_auth(self.token),
        )
        response = get_with_opts(_filter)
        self.assertEqual(len(response.json), len(result))
        for k, v in enumerate(result):
            self.assertEqual(response.json[k], v)
        return

    def repr_method(self, idx, representation):
        row = self.model.query.get(idx)
        self.assertEqual(repr(row), representation)

    def str_method(self, idx, string: str):
        row = self.model.query.get(idx)
        self.assertEqual(str(row), string)<|MERGE_RESOLUTION|>--- conflicted
+++ resolved
@@ -53,7 +53,6 @@
         user.super_admin = True
         user.save()
         db.session.commit()
-<<<<<<< HEAD
         data.pop("name")
         return self.client.post(
             LOGIN_URL,
@@ -61,11 +60,6 @@
             follow_redirects=True,
             headers={"Content-Type": "application/json"},
         ).json["token"]
-=======
-        data.pop('name')
-        return self.client.post(LOGIN_URL, data=json.dumps(data), follow_redirects=True,
-                                headers={"Content-Type": "application/json"}).json['token']
->>>>>>> 5560ee21
 
     def tearDown(self):
         db.session.remove()

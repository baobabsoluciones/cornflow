--- conflicted
+++ resolved
@@ -8,7 +8,6 @@
 EXECUTION_URL = PREFIX + "/execution/"
 EXECUTION_URL_NORUN = EXECUTION_URL + "?run=0"
 
-<<<<<<< HEAD
 CASE_PATH = "./cornflow/tests/data/new_case_raw.json"
 CASES_LIST = [CASE_PATH, "./cornflow/tests/data/new_case_raw_2.json"]
 CASE_LIST_URL = PREFIX + "/case/"
@@ -20,15 +19,9 @@
 SIGNUP_URL = PREFIX + "/signup/"
 USER_URL = PREFIX + "/user/"
 
-INSTANCE_FILE_URL = PREFIX + "/instancefile/"
-=======
-LOGIN_URL = PREFIX + "/login/"
-SIGNUP_URL = PREFIX + "/signup/"
-USER_URL = PREFIX + "/user/"
+SCHEMA_URL = PREFIX + "/schema/"
 
-SCHEMA_URL = PREFIX + "/schema/"
 
 INSTANCE_FILE_URL = PREFIX + "/instancefile/"
 
-HEALTH_URL = PREFIX + "/health/"
->>>>>>> 94ba7727
+HEALTH_URL = PREFIX + "/health/"
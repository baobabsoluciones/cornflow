--- conflicted
+++ resolved
@@ -5,12 +5,8 @@
 
 
 class QueryFiltersExecution(QueryFilters):
-<<<<<<< HEAD
     schema = fields.String(required=False)
-=======
-    data_schema = fields.String(required=False)
     # status = fields.Integer(required=False)
->>>>>>> 94ba7727
 
 
 class ConfigSchema(Schema):

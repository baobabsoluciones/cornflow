from marshmallow import fields, Schema, validate
from ..schemas.model_json import DataSchema
from ..schemas.solution_log import LogSchema
from ..shared.const import MIN_EXECUTION_STATUS_CODE, MAX_EXECUTION_STATUS_CODE


class OptionsSchema(Schema):
    option1 = fields.Str(required=True, many=True)


class ConfigSchema(Schema):
    solver = fields.Str(default="PULP_CBC_CMD")
    mip = fields.Boolean(required=False)
    msg = fields.Boolean(required=False)
    warmStart = fields.Boolean(required=False)
    timeLimit = fields.Integer(required=False)
    options = fields.List(fields.Str, required=False, many=True)
    keepFiles = fields.Boolean(required=False)
    gapRel = fields.Float(required=False)
    gapAbs = fields.Float(required=False)
    maxMemory = fields.Integer(required=False)
    maxNodes = fields.Integer(required=False)
    threads = fields.Integer(required=False)
    logPath = fields.Str(required=False)


class ExecutionSchema(Schema):
    id = fields.Str(dump_only=True)
    user_id = fields.Int(required=False, load_only=True)
    instance_id = fields.Str(required=True)
    # TODO: dag_name = filds.Str(required=True)
    name = fields.Str()
    description = fields.Str()
    dag_run_id = fields.Str(required=False, dump_only=True)
    config = fields.Nested(ConfigSchema, required=True)
    execution_results = fields.Nested(DataSchema, dump_only=True)
    log_text = fields.Str(dump_only=True)
    log_json = fields.Nested(LogSchema, dump_only=True)
    finished = fields.Boolean(required=False)
    state = fields.Int(validate=validate.Range(min=MIN_EXECUTION_STATUS_CODE, max=MAX_EXECUTION_STATUS_CODE),
                       required=False)
    state_message = fields.Str(required=False)
    created_at = fields.DateTime(dump_only=True)
    updated_at = fields.DateTime(dump_only=True)
    deleted_at = fields.DateTime(dump_only=True)


class ExecutionRequest(Schema):
<<<<<<< HEAD
    config = fields.Nested(ConfigSchema)
    name = fields.String(required=True)
    description = fields.String()
    instance_id = fields.String(required=True)
    dag_name = fields.Str(default='solve_model_dag')
=======
    config = fields.Nested(ConfigSchema, required=True)
    name = fields.String(required=True)
    description = fields.String(required=False)
    instance_id = fields.String(required=True)
    dag_name = fields.Str(required=False)
>>>>>>> c90b80ea


class ExecutionEditRequest(Schema):
    name = fields.String()
    description = fields.String()


class ExecutionDagRequest(Schema):
    execution_results = fields.Nested(DataSchema, required=True)
    log_text = fields.Str(required=True)
    log_json = fields.Nested(LogSchema, required=True)


class ExecutionDetailsEndpointResponse(Schema):
    id = fields.String()
    config = fields.Nested(ConfigSchema)
    name = fields.String()
    description = fields.String()
    created_at = fields.String()
    instance_id = fields.String()
    state = fields.Int()
    message = fields.Str(attribute='state_message')


class ExecutionStatusEndpointResponse(Schema):
    id = fields.String()
    state = fields.Int()
    message = fields.Str(attribute='state_message')


class ExecutionDataEndpointResponse(Schema):
    id = fields.String()
    name = fields.String()
    data = fields.Nested(DataSchema, attribute='execution_results')


class ExecutionLogEndpointResponse(Schema):
    id = fields.String()
    name = fields.String()
    log = fields.Nested(LogSchema, attribute='log_json')<|MERGE_RESOLUTION|>--- conflicted
+++ resolved
@@ -28,7 +28,6 @@
     id = fields.Str(dump_only=True)
     user_id = fields.Int(required=False, load_only=True)
     instance_id = fields.Str(required=True)
-    # TODO: dag_name = filds.Str(required=True)
     name = fields.Str()
     description = fields.Str()
     dag_run_id = fields.Str(required=False, dump_only=True)
@@ -46,19 +45,11 @@
 
 
 class ExecutionRequest(Schema):
-<<<<<<< HEAD
-    config = fields.Nested(ConfigSchema)
-    name = fields.String(required=True)
-    description = fields.String()
-    instance_id = fields.String(required=True)
-    dag_name = fields.Str(default='solve_model_dag')
-=======
     config = fields.Nested(ConfigSchema, required=True)
     name = fields.String(required=True)
     description = fields.String(required=False)
     instance_id = fields.String(required=True)
     dag_name = fields.Str(required=False)
->>>>>>> c90b80ea
 
 
 class ExecutionEditRequest(Schema):

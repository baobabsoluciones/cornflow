--- conflicted
+++ resolved
@@ -10,10 +10,7 @@
 
 from .commands.access import access_init_command
 from .commands.actions import register_actions_command
-<<<<<<< HEAD
 from .commands.dag import register_deployed_dags_command
-=======
->>>>>>> 80cc7d52
 from .commands.permissions import register_base_permissions_command
 from .commands.roles import register_roles_command
 from .commands.users import create_admin_user_command, create_service_user_command
@@ -33,6 +30,7 @@
     :return: the application that is going to be running :class:`Flask`
     :rtype: :class:`Flask`
     """
+
     app = Flask(__name__)
     app.config.from_object(app_config[env_name])
     # initialization for init_cornflow_service.py
@@ -71,10 +69,7 @@
     app.cli.add_command(register_views)
     app.cli.add_command(register_base_assignations)
     app.cli.add_command(access_init)
-<<<<<<< HEAD
     app.cli.add_command(register_deployed_dags)
-=======
->>>>>>> 80cc7d52
 
     return app
 
@@ -134,7 +129,6 @@
     access_init_command(verbose)
 
 
-<<<<<<< HEAD
 @click.command("register_deployed_dags")
 @click.option("-v", "--verbose", default=0)
 @with_appcontext
@@ -142,8 +136,6 @@
     register_deployed_dags_command(verbose)
 
 
-=======
->>>>>>> 80cc7d52
 if __name__ == "__main__":
     environment_name = os.getenv("FLASK_ENV", "development")
     # env_name = 'development'

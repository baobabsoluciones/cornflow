--- conflicted
+++ resolved
@@ -13,11 +13,7 @@
 from .shared.utils import db, bcrypt
 
 
-<<<<<<< HEAD
-def create_app(env_name="development",dataconn=None):
-=======
 def create_app(env_name="development", dataconn=None):
->>>>>>> 60a2ea3a
     """
 
     :param str env_name: 'testing' or 'development' or 'production'

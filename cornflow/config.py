--- conflicted
+++ resolved
@@ -17,13 +17,10 @@
 
 
 class Testing(object):
-<<<<<<< HEAD
     """
 
     """
-=======
     SQLALCHEMY_TRACK_MODIFICATIONS = False
->>>>>>> e5a780c5
     DEBUG = True
     TESTING = True
     SECRET_KEY = 'TESTINGSECRETKEY'

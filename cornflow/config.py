--- conflicted
+++ resolved
@@ -17,26 +17,6 @@
     TESTING = True
 
     # LDAP configuration
-<<<<<<< HEAD
-    LDAP_HOST = os.getenv("LDAP_HOST","ldap://openldap:389")
-    LDAP_BIND_DN = os.getenv("LDAP_BIND_DN","cn=admin,dc=example,dc=org")
-    LDAP_BIND_PASSWORD = os.getenv("LDAP_BIND_PASSWORD","admin")
-    LDAP_USERNAME_ATTRIBUTE = os.getenv("LDAP_USERNAME_ATTRIBUTE","cn")
-    LDAP_USER_BASE = os.getenv("LDAP_USER_BASE","ou=users,dc=example,dc=org")
-    LDAP_EMAIL_ATTRIBUTE = os.getenv("LDAP_EMAIL_ATTRIBUTE","mail")
-    LDAP_USER_OBJECT_CLASS = os.getenv("LDAP_USER_OBJECT_CLASS","inetOrgPerson")
-
-    LDAP_GROUP_OBJECT_CLASS = os.getenv("LDAP_GROUP_OBJECT_CLASS","posixGroup")
-    LDAP_GROUP_ATTRIBUTE = os.getenv("LDAP_GROUP_ATTRIBUTE","cn")
-    LDAP_GROUP_BASE = os.getenv("LDAP_GROUP_BASE","ou=groups,dc=example,dc=org")
-    LDAP_GROUP_TO_ROLE_SERVICE = os.getenv("LDAP_GROUP_TO_ROLE_SERVICE","service")
-    LDAP_GROUP_TO_ROLE_ADMIN = os.getenv("LDAP_GROUP_TO_ROLE_ADMIN","administrators")
-    LDAP_GROUP_TO_ROLE_VIEWER = os.getenv("LDAP_GROUP_TO_ROLE_VIEWER","viewers")
-    LDAP_GROUP_TO_ROLE_PLANNER = os.getenv("LDAP_GROUP_TO_ROLE_PLANNER","planners")
-
-    LDAP_PROTOCOL_VERSION = int(os.getenv("LDAP_PROTOCOL_VERSION", 3))
-    LDAP_USE_TLS = os.getenv("LDAP_USE_TLS","False")
-=======
     LDAP_HOST = os.getenv("LDAP_HOST", "ldap://openldap:389")
     LDAP_BIND_DN = os.getenv("LDAP_BIND_DN", "cn=admin,dc=example,dc=org")
     LDAP_BIND_PASSWORD = os.getenv("LDAP_BIND_PASSWORD", "admin")
@@ -55,7 +35,6 @@
 
     LDAP_PROTOCOL_VERSION = int(os.getenv("LDAP_PROTOCOL_VERSION", 3))
     LDAP_USE_TLS = os.getenv("LDAP_USE_TLS", "False")
->>>>>>> 60a2ea3a
 
     # APISPEC:
     APISPEC_SPEC = APISpec(

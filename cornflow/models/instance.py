--- conflicted
+++ resolved
@@ -13,11 +13,8 @@
     Model class for the Instances
     It inherits from :class:`BaseDataModel` to have the trace fields and user field
 
-<<<<<<< HEAD
-=======
     The :class:`InstanceModel` has the following fields:
 
->>>>>>> 94ba7727
     - **id**: int, the primary key for the executions, a hash generated upon creation of the instance
       and the id given back to the user.The hash is generated from the creation time and the user id.
     - **data**: dict (JSON), the data structure of the instance (:class:`DataSchema`)
@@ -51,17 +48,6 @@
     )
 
     def __init__(self, data):
-<<<<<<< HEAD
-=======
-        super().__init__(data)
-        self.id = hashlib.sha1(
-            (str(self.created_at) + " " + str(self.user_id)).encode()
-        ).hexdigest()
-
-    def save(self):
-        """
-        Saves the instance to the data base
->>>>>>> 94ba7727
         """
         :param dict data: the parsed json got from an endpoint that contains all the required
             information to create a new instance
@@ -78,11 +64,7 @@
         :return: The representation of the :class:`InstanceModel`
         :rtype: str
         """
-<<<<<<< HEAD
-        return "<Instance {}>".format(self.id)
-=======
         return "<id {}>".format(self.id)
->>>>>>> 94ba7727
 
     def __str__(self):
         """
@@ -91,8 +73,4 @@
         :return: The string for the :class:`InstanceModel`
         :rtype: str
         """
-<<<<<<< HEAD
-        return "<Instance {}>".format(self.id)
-=======
-        return "<id {}>".format(self.id)
->>>>>>> 94ba7727
+        return "<id {}>".format(self.id)
--- conflicted
+++ resolved
@@ -8,14 +8,9 @@
 
 # Import from internal modules
 from .meta_model import BaseDataModel
-<<<<<<< HEAD
-from ..shared.utils import db
-from ..shared.utils import hash_json_256
-=======
 from ..shared.exceptions import InvalidPatch
 from ..shared.utils import db, hash_json_256
 
->>>>>>> c95b98eb
 
 # Originally inspired by this:
 # https://docs.sqlalchemy.org/en/13/_modules/examples/materialized_paths/materialized_paths.html

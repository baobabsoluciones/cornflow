"""
Model for the executions
"""

# Import from libraries
import hashlib

# Imports from sqlalchemy
from sqlalchemy.dialects.postgresql import JSON
from sqlalchemy.dialects.postgresql import TEXT

# Imports from internal modules
from .meta_model import BaseDataModel
from ..shared.const import DEFAULT_EXECUTION_CODE, EXECUTION_STATE_MESSAGE_DICT
from ..shared.utils import db


class ExecutionModel(BaseDataModel):
    """
    Model class for the Executions.
    It inherits from :class:`BaseDataModel` to have the trace fields and user field

    - **id**: str, the primary key for the executions, a hash generated upon creation of the execution
      and the id given back to the user.
      The hash is generated from the creation date, the user and the id of the parent instance.
    - **instance_id**: str, the foreign key for the instance (:class:`InstanceModel`). It links the execution to its
      parent instance.
    - **name**: str, the name of the execution given by the user.
    - **description**: str, the description of the execution given by the user. It is optional.
    - **config**: dict (JSON), the configuration to be used in the execution (:class:`ConfigSchema`).
    - **data**: dict (JSON), the results from the execution (:class:`DataSchema`).
    - **log_text**: text, the log generated by the airflow webserver during execution. This log is stored as text.
    - **log_json**: dict (JSON), the log generated by the airflow webserver during execution.
      This log is stored as a dict (JSON).
    - **user_id**: int, the foreign key for the user (:class:`UserModel`). It links the execution to its owner.
    - **created_at**: datetime, the datetime when the execution was created (in UTC).
      This datetime is generated automatically, the user does not need to provide it.
    - **updated_at**: datetime, the datetime when the execution was last updated (in UTC).
      This datetime is generated automatically, the user does not need to provide it.
    - **deleted_at**: datetime, the datetime when the execution was deleted (in UTC). Even though it is deleted,
      actually, it is not deleted from the database, in order to have a command that cleans up deleted data
      after a certain time of its deletion.
      This datetime is generated automatically, the user does not need to provide it.
    - **state**: int, value representing state of the execution (finished, in progress, error, etc.)
    - **state_message**: str, a string value of state with human readable status message.
    - **data_hash**: a hash of the data json using SHA256

    :param dict data: the parsed json got from an endpoint that contains all the required information to
      create a new execution
    """

    # Table name in the database
    __tablename__ = "executions"

    # Model fields
    id = db.Column(db.String(256), nullable=False, primary_key=True)
    instance_id = db.Column(
        db.String(256), db.ForeignKey("instances.id"), nullable=False
    )
    config = db.Column(JSON, nullable=False)
    dag_run_id = db.Column(db.String(256), nullable=True)
    log_text = db.Column(TEXT, nullable=True)
    log_json = db.Column(JSON, nullable=True)
    state = db.Column(db.SmallInteger, default=DEFAULT_EXECUTION_CODE, nullable=False)
    state_message = db.Column(
        TEXT,
        default=EXECUTION_STATE_MESSAGE_DICT[DEFAULT_EXECUTION_CODE],
        nullable=True,
    )

    def __init__(self, data):
        super().__init__(data)
        self.user_id = data.get("user_id")
        self.instance_id = data.get("instance_id")
        self.id = hashlib.sha1(
            (
                str(self.created_at)
                + " "
                + str(self.user_id)
                + " "
                + str(self.instance_id)
            ).encode()
        ).hexdigest()

        self.dag_run_id = data.get("dag_run_id")
<<<<<<< HEAD
=======
        self.dag_name = data.get("dag_name")
>>>>>>> 94ba7727
        self.state = data.get("state", DEFAULT_EXECUTION_CODE)
        self.state_message = EXECUTION_STATE_MESSAGE_DICT[self.state]
        self.config = data.get("config")
        self.log_text = data.get("log_text")
        self.log_json = data.get("log_json")
<<<<<<< HEAD
=======

    def save(self):
        """
        Saves the execution to the database
        """
        db.session.add(self)
        db.session.commit()

    def update(self, data):
        """
        Updates the execution in the data base and automatically updates the updated_at field

        :param dict data:  A dictionary containing the updated data for the execution
        """
        for key, item in data.items():
            setattr(self, key, item)
        super().update(data)

    def delete(self):
        """
        Deletes an execution permanently from the data base
        """
        db.session.delete(self)
        db.session.commit()
>>>>>>> 94ba7727

    def update_state(self, code):
        """
        Method to update the state code and message of an execution

        :param int code: State code for the execution
        :return: nothing
        """
        self.state = code
        self.state_message = EXECUTION_STATE_MESSAGE_DICT[code]
        super().update({})

    def __repr__(self):
        """
        Method to represent the class :class:`ExecutionModel`

        :return: The representation of the :class:`ExecutionModel`
        :rtype: str
        """
<<<<<<< HEAD
        return "<Execution {}>".format(self.id)
=======
        return "<id {}>".format(self.id)
>>>>>>> 94ba7727

    def __str__(self):
        """
        Method to print a string representation of the :class:`ExecutionModel`

        :return: The string for the :class:`ExecutionModel`
        :rtype: str
        """
<<<<<<< HEAD
        return "<Execution {}>".format(self.id)
=======
        return "<id {}>".format(self.id)
>>>>>>> 94ba7727
<|MERGE_RESOLUTION|>--- conflicted
+++ resolved
@@ -83,42 +83,11 @@
         ).hexdigest()
 
         self.dag_run_id = data.get("dag_run_id")
-<<<<<<< HEAD
-=======
-        self.dag_name = data.get("dag_name")
->>>>>>> 94ba7727
         self.state = data.get("state", DEFAULT_EXECUTION_CODE)
         self.state_message = EXECUTION_STATE_MESSAGE_DICT[self.state]
         self.config = data.get("config")
         self.log_text = data.get("log_text")
         self.log_json = data.get("log_json")
-<<<<<<< HEAD
-=======
-
-    def save(self):
-        """
-        Saves the execution to the database
-        """
-        db.session.add(self)
-        db.session.commit()
-
-    def update(self, data):
-        """
-        Updates the execution in the data base and automatically updates the updated_at field
-
-        :param dict data:  A dictionary containing the updated data for the execution
-        """
-        for key, item in data.items():
-            setattr(self, key, item)
-        super().update(data)
-
-    def delete(self):
-        """
-        Deletes an execution permanently from the data base
-        """
-        db.session.delete(self)
-        db.session.commit()
->>>>>>> 94ba7727
 
     def update_state(self, code):
         """
@@ -138,11 +107,7 @@
         :return: The representation of the :class:`ExecutionModel`
         :rtype: str
         """
-<<<<<<< HEAD
-        return "<Execution {}>".format(self.id)
-=======
         return "<id {}>".format(self.id)
->>>>>>> 94ba7727
 
     def __str__(self):
         """
@@ -151,8 +116,4 @@
         :return: The string for the :class:`ExecutionModel`
         :rtype: str
         """
-<<<<<<< HEAD
-        return "<Execution {}>".format(self.id)
-=======
-        return "<id {}>".format(self.id)
->>>>>>> 94ba7727
+        return "<id {}>".format(self.id)
--- conflicted
+++ resolved
@@ -70,12 +70,8 @@
         """
         for key, item in data.items():
             if key == "password":
-<<<<<<< HEAD
-                self.password = self.__generate_hash(item)
-=======
                 new_password = self.__generate_hash(item)
                 setattr(self, key, new_password)
->>>>>>> 94ba7727
             elif key == "admin" or key == "super_admin":
                 continue
             else:

--- conflicted
+++ resolved
@@ -69,16 +69,10 @@
         :param dict data: the data to update the user
         """
         for key, item in data.items():
-<<<<<<< HEAD
             if key == "password":
-                self.password = self.__generate_hash(item)
-            elif key == "admin" or key == "super_admin":
-=======
-            if key == 'password':
                 new_password = self.__generate_hash(item)
                 setattr(self, key, new_password)
-            elif key == 'admin' or key == 'super_admin':
->>>>>>> 5560ee21
+            elif key == "admin" or key == "super_admin":
                 continue
             else:
                 setattr(self, key, item)

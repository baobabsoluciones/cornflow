--- conflicted
+++ resolved
@@ -1,12 +1,6 @@
-<<<<<<< HEAD
-# Imports from sqlalchemy
-from sqlalchemy.sql import expression
-
 # Imports from libraries
 import re
 
-=======
->>>>>>> 80cc7d52
 # Imports from internal modules
 from .meta_model import TraceAttributes
 from .roles import UserRoleModel

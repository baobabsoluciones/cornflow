--- conflicted
+++ resolved
@@ -89,7 +89,6 @@
 
     @staticmethod
     def get_permission_for_request(req, user_id):
-        # TODO: check DAG permission as well
         method, url = Auth.get_request_info(req)
         user_roles = UserModel.get_one_user(user_id).roles
         if user_roles is None or user_roles == {}:
@@ -113,6 +112,7 @@
             error="You do not have permission to access this endpoint", status_code=403
         )
 
+    # user decorator
     @staticmethod
     def auth_required(func):
         """
@@ -157,11 +157,8 @@
                             error="You do not have permission to use this DAG",
                             status_code=403,
                         )
-<<<<<<< HEAD
-=======
             else:
                 return func(*args, **kwargs)
->>>>>>> d6bd9406
 
         return dag_decorator
 

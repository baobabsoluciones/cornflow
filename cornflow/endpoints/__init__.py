--- conflicted
+++ resolved
@@ -21,7 +21,7 @@
 from .signup import SignUpEndpoint
 from .user import UserEndpoint, UserDetailsEndpoint, ToggleUserAdmin
 from .schemas import SchemaEndpoint
-<<<<<<< HEAD
+from .health import HealthEndpoint
 from .case import (
     CaseListEndpoint,
     CaseFromInstanceExecutionEndpoint,
@@ -29,10 +29,7 @@
     CaseCopyEndpoint,
     CaseDetailsEndpoint,
 )
-=======
-from .health import HealthEndpoint
 
->>>>>>> 94ba7727
 
 resources = [
     dict(resource=InstanceEndpoint, urls="/instance/", endpoint="instance"),
@@ -86,8 +83,8 @@
     dict(resource=LoginEndpoint, urls="/login/", endpoint="login"),
     dict(resource=SignUpEndpoint, urls="/signup/", endpoint="signup"),
     dict(resource=SchemaEndpoint, urls="/schema/<string:dag_name>/", endpoint="schema"),
-<<<<<<< HEAD
-    dict(
+    dict(resource=HealthEndpoint, urls="/health/", endpoint="health"),
+dict(
         resource=CaseFromInstanceExecutionEndpoint,
         urls="/case/instance/",
         endpoint="case-instance-execution",
@@ -96,7 +93,4 @@
     dict(resource=CaseCopyEndpoint, urls="/case/copy/", endpoint="case-copy"),
     dict(resource=CaseListEndpoint, urls="/case/", endpoint="case-list"),
     dict(resource=CaseDetailsEndpoint, urls="/case/<int:idx>/", endpoint="case-detail"),
-=======
-    dict(resource=HealthEndpoint, urls="/health/", endpoint="health"),
->>>>>>> 94ba7727
 ]
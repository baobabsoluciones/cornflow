--- conflicted
+++ resolved
@@ -5,11 +5,8 @@
 # Import from libraries
 from flask_apispec.views import MethodResource
 from flask_apispec import marshal_with, use_kwargs, doc
-<<<<<<< HEAD
+from flask import current_app
 import logging as log
-=======
-from flask import current_app
->>>>>>> 1c5499ec
 
 # Import from internal modules
 from .meta_resource import MetaResource

--- conflicted
+++ resolved
@@ -3,12 +3,7 @@
 """
 
 # Import from libraries
-<<<<<<< HEAD
-from flask_apispec import marshal_with, doc
-=======
-from flask import current_app
-from flask_apispec import marshal_with, use_kwargs, doc
->>>>>>> 704f23be
+from flask_apispec import doc, marshal_with, use_kwargs
 from flask_apispec.views import MethodResource
 import logging as log
 
@@ -50,11 +45,6 @@
         """
         return PermissionViewRoleModel.get_all_objects()
 
-<<<<<<< HEAD
-    @staticmethod
-    def post(self):
-        return EndpointNotImplemented()
-=======
     @doc(description="Create a new permission", tags=["PermissionViewRole"])
     @Auth.auth_required
     @use_kwargs(PermissionViewRoleRequest, location="json")
@@ -72,7 +62,6 @@
                 )
             )
             return response
->>>>>>> 704f23be
 
 
 class PermissionsViewRoleDetailEndpoint(MetaResource, MethodResource):

--- conflicted
+++ resolved
@@ -58,11 +58,7 @@
 
     @Auth.auth_required
     @use_kwargs(InstanceRequest, location=('json'))
-<<<<<<< HEAD
-    def post(self, data_schema, data, **kwargs):
-=======
     def post(self, **kwargs):
->>>>>>> c90b80ea
         """
         API (POST) method to create a new instance
         It requires authentication to be passed in the form of a token that has to be linked to
@@ -73,14 +69,9 @@
         :rtype: Tuple(dict, integer)
         """
         self.user_id, self.admin, self.super_admin = Auth.return_user_info(request)
-<<<<<<< HEAD
-        if data_schema == 'pulp':
-            validate = DataSchema().load(data)
-=======
         data_schema = kwargs.get('data_schema', 'pulp')
         if data_schema == 'pulp':
             validate = DataSchema().load(kwargs['data'])
->>>>>>> c90b80ea
             err = ''
             if validate is None:
                 raise InvalidUsage(error='Bad instance data format: {}'.format(err))
@@ -92,7 +83,7 @@
 @doc(description='Get details of an instance', tags=['Instances'])
 class InstanceDetailsEndpoint(InstanceEndpoint):
     """
-    Endpoint used to get the information of a single instance, edit it or delete it
+    Endpoint used to get the information ofa single instance, edit it or delete it
     """
 
     def __init__(self):

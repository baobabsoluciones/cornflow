--- conflicted
+++ resolved
@@ -101,10 +101,6 @@
                                             state=EXEC_STATE_ERROR_START))
         # TODO: ask airflow if dag_name exists
         try:
-<<<<<<< HEAD
-            #response = af_client.run_dag(execution.id, dag_name='solve_model_dag')
-=======
->>>>>>> 1c7800c6
             response = af_client.run_dag(execution.id, dag_name=dag_name)
         except AirflowApiError as err:
             error = "Airflow responded with an error: {}".format(err)

--- conflicted
+++ resolved
@@ -86,11 +86,7 @@
                     'error': "Airflow is not accessible."}, 400
 
         try:
-<<<<<<< HEAD
             response = af_client.run_dag(execution.id, config['CORNFLOW_URL'], dag_name='solve_model_dag')
-=======
-            response = af_client.run_dag(execution_id, dag_name='solve_model_dag')
->>>>>>> 97fd0624
         except AirflowApiError as err:
             execution.update_state(EXEC_STATE_ERROR)
             return {'message': EXECUTION_STATE_MESSAGE_DICT[EXEC_STATE_ERROR],
@@ -194,15 +190,9 @@
 
         self.user_id, self.admin, self.super_admin = Auth.return_user_info(request)
         execution = ExecutionModel.get_one_execution_from_user(self.user_id, idx)
-<<<<<<< HEAD
         if execution.state == EXEC_STATE_CORRECT:
             return {'message': EXECUTION_STATE_MESSAGE_DICT[EXEC_STATE_CORRECT], 'status': EXEC_STATE_CORRECT}, 200
 
-=======
-        # TODO: change this after merge from GGS
-        if execution.finished:
-            return {'status': 'finished'}, 200
->>>>>>> 97fd0624
         dag_run_id = execution.dag_run_id
         if not dag_run_id:
             execution.update_state(EXEC_STATE_UNKNOWN)
@@ -223,11 +213,8 @@
                     'error': "Airflow responded with an error: {}".format(err)}, 400
 
         data = response.json()
-<<<<<<< HEAD
         execution.update_state(EXEC_STATE_RUNNING)
         return {'message': EXECUTION_STATE_MESSAGE_DICT[EXEC_STATE_RUNNING], 'status': data['state']}, 200
-=======
-        return {'status': data['state']}, 200
 
 
 class ExecutionDataEndpoint(ExecutionDetailsEndpoint):
@@ -289,5 +276,4 @@
         return {}, 501
 
     def put(self, idx):
-        return {}, 501
->>>>>>> 97fd0624
+        return {}, 501
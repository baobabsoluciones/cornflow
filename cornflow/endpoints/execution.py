--- conflicted
+++ resolved
@@ -171,12 +171,7 @@
 
         self.user_id, self.admin, self.super_admin = Auth.return_user_info(request)
         execution = ExecutionModel.get_one_execution_from_user(self.user_id, idx)
-<<<<<<< HEAD
-        status = execution.finished
-        if status:
-=======
         if execution.finished:
->>>>>>> 0f458cc3
             return {'status': 'finished'}, 200
         dag_run_id = execution.dag_run_id
         if not dag_run_id:

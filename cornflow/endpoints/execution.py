"""
External endpoints to manage the executions: create new ones, list all of them, get one in particular
or check the status of an ongoing one
These endpoints hve different access url, but manage the same data entities
"""

# Import from libraries
from flask import request, current_app
from flask_restful import fields, marshal_with

# Import from internal modules
from .meta_resource import MetaResource
from ..models import InstanceModel, ExecutionModel
from ..schemas import ExecutionSchema
from ..shared.airflow_api import Airflow, AirflowApiError
from ..shared.authentication import Auth
from ..shared.const import EXEC_STATE_CORRECT, EXEC_STATE_RUNNING, EXEC_STATE_ERROR, EXEC_STATE_ERROR_START, \
    EXEC_STATE_NOT_RUN, EXEC_STATE_UNKNOWN, EXECUTION_STATE_MESSAGE_DICT

# Initialize the schema that all endpoints are going to use
execution_schema = ExecutionSchema()


class ExecutionEndpoint(MetaResource):
    """
    Endpoint used to create a new execution or get all the executions and their information back
    """
    def __init__(self):
        super().__init__()
        self.model = ExecutionModel
        self.query = 'get_all_executions'
        self.schema = ExecutionSchema()
        self.primary_key = 'id'
        self.foreign_data = {'instance_id': InstanceModel}

    @Auth.auth_required
    def get(self):
        """
        API method to get all the executions created by the user and its related info
        It requires authentication to be passed in the form of a token that has to be linked to
        an existing session (login) made by a user

        :return: A dictionary with a message (error if authentication failed or a list with all the executions
          created by the authenticated user) and a integer with the HTTP status code
        :rtype: Tuple(dict, integer)
        """
        # TODO: if super_admin or admin should it be able to get any execution?
        # TODO: return a 204 if no executions have been created by the user
        self.user_id, self.admin, self.super_admin = Auth.return_user_info(request)
        return self.get_list(self.user_id)

    @Auth.auth_required
    def post(self):
        """
        API method to create a new execution linked to an already existing instance
        It requires authentication to be passed in the form of a token that has to be linked to
        an existing session (login) made by a user

        :return: A dictionary with a message (error if authentication failed, error if data is not validated or
          the reference_id for the newly created execution if successful) and a integer wit the HTTP status code
        :rtype: Tuple(dict, integer)
        """
        config = current_app.config
        airflow_conf = dict(url=config['AIRFLOW_URL'], user=config['AIRFLOW_USER'], pwd=config['AIRFLOW_PWD'])

        self.user_id, self.admin, self.super_admin = Auth.return_user_info(request)
        result = self.post_list(request)

        not_run = request.args.get('run', '1') == '0'

        # if we failed to save the execution, we do not continue
        if result[1] >= 300 or not_run:
            return result
        elif not_run:
            execution = ExecutionModel.get_one_execution_from_user(self.user_id, result[0][self.primary_key])
            execution.update_state(EXEC_STATE_NOT_RUN)
            return result

        execution = ExecutionModel.get_one_execution_from_user(self.user_id, result[0][self.primary_key])

        # We now try to launch the task in airflow
        af_client = Airflow(**airflow_conf)
        if not af_client.is_alive():
<<<<<<< HEAD
            return {'error': "Airflow is not accessible"}, 400
        # TODO: add log when fails
        execution_id = result[0][self.primary_key]
=======
            execution.update_state(EXEC_STATE_ERROR_START)
            return {'message': EXECUTION_STATE_MESSAGE_DICT[EXEC_STATE_ERROR_START],
                    'error': "Airflow is not accessible."}, 400

>>>>>>> 666b8543
        try:
            response = af_client.run_dag(execution.id, dag_name='solve_model_dag')
        except AirflowApiError as err:
            execution.update_state(EXEC_STATE_ERROR)
            return {'message': EXECUTION_STATE_MESSAGE_DICT[EXEC_STATE_ERROR],
                    'error': "Airflow responded with an error: {}".format(err)}, 400

        # if we succeed, we register the dag_run_id in the execution table:
        data = response.json()
        execution.dag_run_id = data['dag_run_id']
        execution.update_state(EXEC_STATE_RUNNING)
        return result


class ExecutionDetailsEndpoint(MetaResource):
    """
    Endpoint used to get the information of a certain execution. But not the data!
    """
    resource_fields = dict(
        id=fields.String,
        name=fields.String,
        description=fields.String,
        created_at=fields.String,
        instance_id=fields.String,
        # TODO: this will change:
        finished=fields.Boolean,
    )

    def __init__(self):
        super().__init__()
        self.model = ExecutionModel
        self.query = 'get_one_execution_from_user'
        self.schema = ExecutionSchema()
        self.primary_key = 'id'
        self.foreign_data = {'instance_id': InstanceModel}

    @marshal_with(resource_fields)
    @Auth.auth_required
    def get(self, idx):
        """
        API method to get an execution created by the user and its related info.
        It requires authentication to be passed in the form of a token that has to be linked to
        an existing session (login) made by a user.

        :param str idx: ID of the execution.
        :return: A dictionary with a message (error if authentication failed, or the execution does not exist or
          the data of the execution) and an integer with the HTTP status code.
        :rtype: Tuple(dict, integer)
        """
        # TODO: what if the reference id is wrong and it does not exist => 404
        # TODO: if super_admin or admin should it be able to get any execution? => yes
        self.user_id, self.admin, self.super_admin = Auth.return_user_info(request)
        return self.get_detail(self.user_id, idx)

    @Auth.auth_required
    def put(self, idx):
        """
        Edit an existing execution

        :param string idx: ID of the execution.
        :return: A dictionary with a message (error if authentication failed, or the execution does not exist or
          a message) and an integer with the HTTP status code.
        :rtype: Tuple(dict, integer)
        """
        self.user_id, self.admin, self.super_admin = Auth.return_user_info(request)
        return self.put_detail(request, self.user_id, idx)

    @Auth.auth_required
    def delete(self, idx):
        """
        API method to delete an execution created by the user and its related info.
        It requires authentication to be passed in the form of a token that has to be linked to
        an existing session (login) made by a user.

        :param string idx: ID of the execution.
        :return: A dictionary with a message (error if authentication failed, or the execution does not exist or
          a message) and an integer with the HTTP status code.
        :rtype: Tuple(dict, integer)
        """
        self.user_id, self.admin, self.super_admin = Auth.return_user_info(request)
        return self.delete_detail(self.user_id, idx)


class ExecutionStatusEndpoint(MetaResource):
    """
    Endpoint used to get the status of a certain execution that is running in the airflow webserver
    """
    @Auth.auth_required
    def get(self, idx):
        """
        API method to get the status of the execution created by the user
        It requires authentication to be passed in the form of a token that has to be linked to
        an existing session (login) made by a user.

        :param str idx:  ID of the execution
        :return: A dictionary with a message (error if the execution does not exist or status of the execution)
        and an integer with the HTTP status code.
        :rtype: Tuple(dict, integer)
        """
        airflow_conf = dict(url=current_app.config['AIRFLOW_URL'],
                            user=current_app.config['AIRFLOW_USER'],
                            pwd=current_app.config['AIRFLOW_PWD'])

        self.user_id, self.admin, self.super_admin = Auth.return_user_info(request)
        execution = ExecutionModel.get_one_execution_from_user(self.user_id, idx)
        if execution.state == EXEC_STATE_CORRECT:
            return {'message': EXECUTION_STATE_MESSAGE_DICT[EXEC_STATE_CORRECT], 'status': EXEC_STATE_CORRECT}, 200

        dag_run_id = execution.dag_run_id
        if not dag_run_id:
            execution.update_state(EXEC_STATE_UNKNOWN)
            return {'message': EXECUTION_STATE_MESSAGE_DICT[EXEC_STATE_UNKNOWN],
                    'error': 'The execution has no dag_run associated.'}, 400

        af_client = Airflow(**airflow_conf)
        if not af_client.is_alive():
            execution.update_state(EXEC_STATE_ERROR_START)
            return {'message': EXECUTION_STATE_MESSAGE_DICT[EXEC_STATE_ERROR_START],
                    'error': "Airflow is not accessible."}, 400

        try:
            response = af_client.get_dag_run_status(dag_name='solve_model_dag', dag_run_id=dag_run_id)
        except AirflowApiError as err:
            execution.update_state(EXEC_STATE_ERROR)
            return {'message': EXECUTION_STATE_MESSAGE_DICT[EXEC_STATE_ERROR],
                    'error': "Airflow responded with an error: {}".format(err)}, 400

        data = response.json()
        execution.update_state(EXEC_STATE_RUNNING)
        return {'message': EXECUTION_STATE_MESSAGE_DICT[EXEC_STATE_RUNNING], 'status': data['state']}, 200


class ExecutionDataEndpoint(ExecutionDetailsEndpoint):
    """
    Endpoint used to get the solution of a certain execution.
    """
    resource_fields = dict(
        id=fields.String,
        name=fields.String,
        data=fields.Raw(attribute='execution_results'),
    )

    @Auth.auth_required
    @marshal_with(resource_fields)
    def get(self, idx):
        """

        :param str idx: ID of the execution.
        :return: A dictionary with a message (error if authentication failed, or the execution does not exist or
          the data of the execution) and an integer with the HTTP status code.
        :rtype: Tuple(dict, integer)
        """
        self.user_id, self.admin, self.super_admin = Auth.return_user_info(request)
        return self.get_detail(self.user_id, idx)

    def delete(self, idx):
        return {}, 501

    def put(self, idx):
        return {}, 501


class ExecutionLogEndpoint(ExecutionDetailsEndpoint):
    """
    Endpoint used to get the log of a certain execution.
    """
    resource_fields = dict(
        id=fields.String,
        name=fields.String,
        log=fields.Raw(attribute='log_json'),
    )

    @Auth.auth_required
    @marshal_with(resource_fields)
    def get(self, idx):
        """

        :param str idx: ID of the execution.
        :return: A dictionary with a message (error if authentication failed, or the execution does not exist or
          the data of the execution) and an integer with the HTTP status code.
        :rtype: Tuple(dict, integer)
        """
        self.user_id, self.admin, self.super_admin = Auth.return_user_info(request)
        # TODO: here, the execution log progress is read correctly but parsed incorrectly by
        #  marshmallow: the arrays in the progress are converted into strings
        return self.get_detail(self.user_id, idx)

    def delete(self, idx):
        return {}, 501

    def put(self, idx):
        return {}, 501<|MERGE_RESOLUTION|>--- conflicted
+++ resolved
@@ -80,17 +80,12 @@
 
         # We now try to launch the task in airflow
         af_client = Airflow(**airflow_conf)
+        # TODO: add log when fails
         if not af_client.is_alive():
-<<<<<<< HEAD
-            return {'error': "Airflow is not accessible"}, 400
-        # TODO: add log when fails
-        execution_id = result[0][self.primary_key]
-=======
             execution.update_state(EXEC_STATE_ERROR_START)
             return {'message': EXECUTION_STATE_MESSAGE_DICT[EXEC_STATE_ERROR_START],
                     'error': "Airflow is not accessible."}, 400
 
->>>>>>> 666b8543
         try:
             response = af_client.run_dag(execution.id, dag_name='solve_model_dag')
         except AirflowApiError as err:

--- conflicted
+++ resolved
@@ -260,12 +260,8 @@
 
     @doc(description="Patches the data of a given case", tags=["Cases"], inherit=False)
     @Auth.auth_required
-<<<<<<< HEAD
-=======
+    @inflate
     @use_kwargs(CaseCompareResponse, location="json")
->>>>>>> c95b98eb
-    @inflate
-    @use_kwargs(JsonPatchSchema, location="json")
     def patch(self, idx, **kwargs):
         return self.patch_detail(kwargs, self.get_user(), idx)
 

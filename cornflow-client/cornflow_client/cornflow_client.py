--- conflicted
+++ resolved
@@ -479,17 +479,6 @@
     @prepare_encoding
     def update_status(self, execution_id, payload, encoding=None):
         """
-<<<<<<< HEAD
-        Updates the status of the execution from queued to running when solved
-
-        :param str execution_id: id for the execution
-        :param dict payload: code of the updated status for the execution
-        """
-        response = self.put_api_for_id(
-            api="execution/", id=execution_id, payload=payload, encoding=encoding
-        )
-        return response.json
-=======
         Updates the status of the execution from queued to running when solved.
 
         :param str execution_id: id for the execution
@@ -504,7 +493,6 @@
             post_url="status",
         )
         return response.json()
->>>>>>> bd7cae22
 
     @log_call
     @ask_token

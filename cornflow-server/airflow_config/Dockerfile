# AIRFLOW VERSION 2.9.0
# AUTHOR: cornflow@baobabsoluciones.es
<<<<<<< HEAD
# DESCRIPTION: Airflow 2.9.0 image personalized for use with cornflow (from baobabsoluciones/pysolver image)
# baobab code version is 1.0.10
=======
# DESCRIPTION: Airflow 2.9.0 image personalized for use with Cornflow (from baobabsoluciones/pysolver image)
# baobab code version is 1.1.0
>>>>>>> 94f6a4aa

FROM baobabsoluciones/pysolver:1.0
LABEL maintainer="cornflow@baobabsoluciones"

# Never prompt the user for choices on installation/configuration of packages
ENV DEBIAN_FRONTEND noninteractive
ENV TERM linux

# Airflow vars
ARG AIRFLOW_VERSION=2.9.1
ARG AIRFLOW_USER_HOME=/usr/local/airflow
ARG CONSTRAINT_URL="https://raw.githubusercontent.com/apache/airflow/constraints-${AIRFLOW_VERSION}/constraints-3.10.txt"
ARG AIRFLOW__CORE__LOAD_EXAMPLES=False
ENV AIRFLOW_HOME=${AIRFLOW_USER_HOME}

# install Airflow and extras: celery,postgres and redis
RUN pip install "apache-airflow[celery,google,postgres,redis,sendgrid]==${AIRFLOW_VERSION}" --constraint "${CONSTRAINT_URL}"
# We add these overruns due to security reasons as suggested here: https://airflow.apache.org/docs/apache-airflow/stable/installation/installing-from-pypi.html#upgrading-and-installing-dependencies-including-providers
RUN pip install "apache-airflow[celery,google,postgres,redis,sendgrid]==${AIRFLOW_VERSION}" "cryptography==42.0.5" "gunicorn==22.0.0" "requests==2.31.0" "Werkzeug==2.3.8"

# copy init script and config to container
COPY scripts ${AIRFLOW_HOME}/scripts
COPY plugins ${AIRFLOW_HOME}/plugins
COPY webserver_ldap.py ${AIRFLOW_HOME}/webserver_ldap.py

# create folder for custom ssh keys
RUN mkdir ${AIRFLOW_HOME}/.ssh

# rights for user cornflow on application
RUN chown -R cornflow: ${AIRFLOW_HOME}

EXPOSE 8080 5555 8793

# change user to cornflow
USER cornflow
WORKDIR ${AIRFLOW_HOME}

ENTRYPOINT ["python", "scripts/init_airflow_service.py"]
CMD ["webserver"]<|MERGE_RESOLUTION|>--- conflicted
+++ resolved
@@ -1,12 +1,7 @@
 # AIRFLOW VERSION 2.9.0
 # AUTHOR: cornflow@baobabsoluciones.es
-<<<<<<< HEAD
-# DESCRIPTION: Airflow 2.9.0 image personalized for use with cornflow (from baobabsoluciones/pysolver image)
-# baobab code version is 1.0.10
-=======
 # DESCRIPTION: Airflow 2.9.0 image personalized for use with Cornflow (from baobabsoluciones/pysolver image)
 # baobab code version is 1.1.0
->>>>>>> 94f6a4aa
 
 FROM baobabsoluciones/pysolver:1.0
 LABEL maintainer="cornflow@baobabsoluciones"

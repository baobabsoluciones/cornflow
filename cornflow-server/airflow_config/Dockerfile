--- conflicted
+++ resolved
@@ -1,11 +1,7 @@
 # AIRFLOW VERSION 2.9.1
 # AUTHOR: cornflow@baobabsoluciones.es
 # DESCRIPTION: Airflow 2.9.1 image personalized for use with Cornflow (from baobabsoluciones/pysolver image)
-<<<<<<< HEAD
-# baobab code version is 1.2.1
-=======
 # baobab code version is 1.2.3
->>>>>>> 27d7e784
 
 FROM baobabsoluciones/pysolver:1.1
 LABEL maintainer="cornflow@baobabsoluciones"

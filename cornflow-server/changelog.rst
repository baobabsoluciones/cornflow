--- conflicted
+++ resolved
@@ -1,5 +1,3 @@
-<<<<<<< HEAD
-=======
 version 1.2.3
 --------------
 
@@ -20,7 +18,6 @@
     - Added flexibility to /execution/ get-detail schema (for config read)
     - Added new action (sonarqube related)
 
->>>>>>> 27d7e784
 version 1.2.1
 --------------
 

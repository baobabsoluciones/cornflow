--- conflicted
+++ resolved
@@ -9,11 +9,7 @@
 ENV TERM linux
 
 # CORNFLOW vars
-<<<<<<< HEAD
 ARG CORNFLOW_VERSION=2.0.0a21
-=======
-ARG CORNFLOW_VERSION=1.2.4
->>>>>>> a3e8e484
 
 # install linux pkg
 RUN apt update -y && apt-get install -y --no-install-recommends \

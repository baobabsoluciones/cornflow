--- conflicted
+++ resolved
@@ -1,4 +1,4 @@
-# VERSION 1.2.0
+# VERSION 2.0.0a9
 # AUTHOR: sistemas@baobabsoluciones.es
 
 FROM python:3.12-slim
@@ -9,11 +9,7 @@
 ENV TERM linux
 
 # CORNFLOW vars
-<<<<<<< HEAD
 ARG CORNFLOW_VERSION=2.0.0a9
-=======
-ARG CORNFLOW_VERSION=1.2.0
->>>>>>> 9dbaa35b
 
 # install linux pkg
 RUN apt update -y && apt-get install -y --no-install-recommends \

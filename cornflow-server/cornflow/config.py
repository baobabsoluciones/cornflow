import os
from .shared.const import AUTH_DB, PLANNER_ROLE, AIRFLOW_BACKEND
from apispec import APISpec
from apispec.ext.marshmallow import MarshmallowPlugin


class DefaultConfig(object):
    """
    Default configuration class
    """

    APPLICATION_ROOT = os.getenv("APPLICATION_ROOT", "/")
    EXTERNAL_APP = int(os.getenv("EXTERNAL_APP", 0))
    SERVICE_NAME = os.getenv("SERVICE_NAME", "Cornflow")
    SECRET_TOKEN_KEY = os.getenv("SECRET_KEY")
    SECRET_BI_KEY = os.getenv("SECRET_BI_KEY")
    SQLALCHEMY_DATABASE_URI = os.getenv("DATABASE_URL", "sqlite:///cornflow.db")
    
    AUTH_TYPE = int(os.getenv("AUTH_TYPE", AUTH_DB))
    DEFAULT_ROLE = int(os.getenv("DEFAULT_ROLE", PLANNER_ROLE))
    CORS_ORIGINS = os.getenv("CORS_ORIGINS", "*")
    SQLALCHEMY_TRACK_MODIFICATIONS = True
    DEBUG = True
    TESTING = True
    LOG_LEVEL = int(os.getenv("LOG_LEVEL", 20))
    SIGNUP_ACTIVATED = int(os.getenv("SIGNUP_ACTIVATED", 1))
    CORNFLOW_SERVICE_USER = os.getenv("CORNFLOW_SERVICE_USER", "service_user")

<<<<<<< HEAD
    # If service user is allow to log with username and password
    SERVICE_USER_ALLOW_PASSWORD_LOGIN = int(
        os.getenv("SERVICE_USER_ALLOW_PASSWORD_LOGIN", 1)
    )

=======
    # To change the tasks backend used by cornflow to solve the optimization models
    CORNFLOW_BACKEND = int(os.getenv("CORNFLOW_BACKEND", AIRFLOW_BACKEND))

    # AIRFLOW config
    AIRFLOW_URL = os.getenv("AIRFLOW_URL")
    AIRFLOW_USER = os.getenv("AIRFLOW_USER")
    AIRFLOW_PWD = os.getenv("AIRFLOW_PWD")

    # DATABRICKS config
    DATABRICKS_URL = os.getenv("DATABRICKS_HOST")
    DATABRICKS_AUTH_SECRET = os.getenv("DATABRICKS_CLIENT_SECRET")
    DATABRICKS_TOKEN_ENDPOINT = os.getenv("DATABRICKS_TOKEN_ENDPOINT")
    DATABRICKS_EP_CLUSTERS = os.getenv("DATABRICKS_EP_CLUSTERS")
    DATABRICKS_CLIENT_ID = os.getenv("DATABRICKS_CLIENT_ID")
    
>>>>>>> aa4ced51
    # Open deployment (all dags accessible to all users)
    OPEN_DEPLOYMENT = os.getenv("OPEN_DEPLOYMENT", 1)

    # Planner users can access objects of other users (1) or not(0).
    USER_ACCESS_ALL_OBJECTS = os.getenv("USER_ACCESS_ALL_OBJECTS", 0)

    # LDAP configuration
    LDAP_HOST = os.getenv("LDAP_HOST", "ldap://openldap:389")
    LDAP_BIND_DN = os.getenv("LDAP_BIND_DN", "cn=admin,dc=example,dc=org")
    LDAP_BIND_PASSWORD = os.getenv("LDAP_BIND_PASSWORD", "admin")
    LDAP_USERNAME_ATTRIBUTE = os.getenv("LDAP_USERNAME_ATTRIBUTE", "cn")
    LDAP_USER_BASE = os.getenv("LDAP_USER_BASE", "ou=users,dc=example,dc=org")
    LDAP_SERVICE_BASE = os.getenv("LDAP_SERVICE_BASE", LDAP_USER_BASE)
    LDAP_EMAIL_ATTRIBUTE = os.getenv("LDAP_EMAIL_ATTRIBUTE", "mail")
    LDAP_USER_OBJECT_CLASS = os.getenv("LDAP_USER_OBJECT_CLASS", "inetOrgPerson")
    LDAP_GROUP_OBJECT_CLASS = os.getenv("LDAP_GROUP_OBJECT_CLASS", "groupOfNames")
    LDAP_GROUP_ATTRIBUTE = os.getenv("LDAP_GROUP_ATTRIBUTE", "cn")
    LDAP_GROUP_BASE = os.getenv("LDAP_GROUP_BASE", "dc=example,dc=org")
    LDAP_GROUP_TO_ROLE_SERVICE = os.getenv("LDAP_GROUP_TO_ROLE_SERVICE", "service")
    LDAP_GROUP_TO_ROLE_ADMIN = os.getenv("LDAP_GROUP_TO_ROLE_ADMIN", "administrators")
    LDAP_GROUP_TO_ROLE_VIEWER = os.getenv("LDAP_GROUP_TO_ROLE_VIEWER", "viewers")
    LDAP_GROUP_TO_ROLE_PLANNER = os.getenv("LDAP_GROUP_TO_ROLE_PLANNER", "planners")

    LDAP_PROTOCOL_VERSION = int(os.getenv("LDAP_PROTOCOL_VERSION", 3))
    LDAP_USE_TLS = os.getenv("LDAP_USE_TLS", "False")

    # OpenID login -> Default Azure
    OID_PROVIDER = os.getenv("OID_PROVIDER", 0)
    OID_CLIENT_ID = os.getenv("OID_CLIENT_ID")
    OID_TENANT_ID = os.getenv("OID_TENANT_ID")
    OID_ISSUER = os.getenv("OID_ISSUER")

    # APISPEC:
    APISPEC_SPEC = APISpec(
        title="Cornflow API docs",
        version="v1",
        plugins=[MarshmallowPlugin()],
        openapi_version="2.0.0",
    )
    APISPEC_SWAGGER_URL = "/swagger/"
    APISPEC_SWAGGER_UI_URL = "/swagger-ui/"

    # compress config
    COMPRESS_REGISTER = False

    # Email server
    SERVICE_EMAIL_ADDRESS = os.getenv("SERVICE_EMAIL_ADDRESS", None)
    SERVICE_EMAIL_PASSWORD = os.getenv("SERVICE_EMAIL_PASSWORD", None)
    SERVICE_EMAIL_SERVER = os.getenv("SERVICE_EMAIL_SERVER", None)
    SERVICE_EMAIL_PORT = os.getenv("SERVICE_EMAIL_PORT", None)

    # Alarms endpoints
    ALARMS_ENDPOINTS = os.getenv("CF_ALARMS_ENDPOINT", 0)

    # Token duration in hours
    TOKEN_DURATION = os.getenv("TOKEN_DURATION", 24)

    # Password rotation time in days
    PWD_ROTATION_TIME = os.getenv("PWD_ROTATION_TIME", 120)


class Development(DefaultConfig):
    """
    Configuration class for development
    """

    ENV = "development"


class Testing(DefaultConfig):
    """
    Configuration class for testing
    """

    ENV = "testing"
    SQLALCHEMY_TRACK_MODIFICATIONS = False
    DEBUG = False
    TESTING = True
    PROPAGATE_EXCEPTIONS = True
    SECRET_TOKEN_KEY = "TESTINGSECRETKEY"
    SECRET_BI_KEY = "THISISANOTHERKEY"
    SQLALCHEMY_DATABASE_URI = os.getenv("DATABASE_URL", "sqlite:///cornflow_test.db")
    AIRFLOW_URL = os.getenv("AIRFLOW_URL", "http://localhost:8080")
    PRESERVE_CONTEXT_ON_EXCEPTION = False
    AIRFLOW_USER = os.getenv("AIRFLOW_USER", "admin")
    AIRFLOW_PWD = os.getenv("AIRFLOW_PWD", "admin")
    OPEN_DEPLOYMENT = 1
    LOG_LEVEL = int(os.getenv("LOG_LEVEL", 10))


class TestingOpenAuth(Testing):
    """
    Configuration class for testing some edge cases with Open Auth login
    """

    AUTH_TYPE = 0


class TestingApplicationRoot(Testing):
    """
    Configuration class for testing with application root
    """

    APPLICATION_ROOT = "/test"


class Production(DefaultConfig):
    """
    Configuration class for production
    """

    ENV = "production"
    SQLALCHEMY_TRACK_MODIFICATIONS = False
    DEBUG = False
    TESTING = False
    # needs to be on to avoid getting only 500 codes:
    # and https://medium.com/@johanesriandy/flask-error-handler-not-working-on-production-mode-3adca4c7385c
    PROPAGATE_EXCEPTIONS = True


app_config = {
    "development": Development,
    "testing": Testing,
    "production": Production,
    "testing-oauth": TestingOpenAuth,
    "testing-root": TestingApplicationRoot,
}<|MERGE_RESOLUTION|>--- conflicted
+++ resolved
@@ -15,7 +15,7 @@
     SECRET_TOKEN_KEY = os.getenv("SECRET_KEY")
     SECRET_BI_KEY = os.getenv("SECRET_BI_KEY")
     SQLALCHEMY_DATABASE_URI = os.getenv("DATABASE_URL", "sqlite:///cornflow.db")
-    
+
     AUTH_TYPE = int(os.getenv("AUTH_TYPE", AUTH_DB))
     DEFAULT_ROLE = int(os.getenv("DEFAULT_ROLE", PLANNER_ROLE))
     CORS_ORIGINS = os.getenv("CORS_ORIGINS", "*")
@@ -26,13 +26,11 @@
     SIGNUP_ACTIVATED = int(os.getenv("SIGNUP_ACTIVATED", 1))
     CORNFLOW_SERVICE_USER = os.getenv("CORNFLOW_SERVICE_USER", "service_user")
 
-<<<<<<< HEAD
     # If service user is allow to log with username and password
     SERVICE_USER_ALLOW_PASSWORD_LOGIN = int(
         os.getenv("SERVICE_USER_ALLOW_PASSWORD_LOGIN", 1)
     )
 
-=======
     # To change the tasks backend used by cornflow to solve the optimization models
     CORNFLOW_BACKEND = int(os.getenv("CORNFLOW_BACKEND", AIRFLOW_BACKEND))
 
@@ -47,8 +45,7 @@
     DATABRICKS_TOKEN_ENDPOINT = os.getenv("DATABRICKS_TOKEN_ENDPOINT")
     DATABRICKS_EP_CLUSTERS = os.getenv("DATABRICKS_EP_CLUSTERS")
     DATABRICKS_CLIENT_ID = os.getenv("DATABRICKS_CLIENT_ID")
-    
->>>>>>> aa4ced51
+
     # Open deployment (all dags accessible to all users)
     OPEN_DEPLOYMENT = os.getenv("OPEN_DEPLOYMENT", 1)
 

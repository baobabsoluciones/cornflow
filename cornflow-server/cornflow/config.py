import os
from .shared.const import AUTH_DB, PLANNER_ROLE, AUTH_OID, SIGNUP_WITH_AUTH, SIGNUP_WITH_NO_AUTH
from apispec import APISpec
from apispec.ext.marshmallow import MarshmallowPlugin
from cornflow.shared.const import AIRFLOW_BACKEND, DATABRICKS_BACKEND


class DefaultConfig(object):
    """
    Default configuration class
    """

    APPLICATION_ROOT = os.getenv("APPLICATION_ROOT", "/")
    EXTERNAL_APP = int(os.getenv("EXTERNAL_APP", 0))
    SERVICE_NAME = os.getenv("SERVICE_NAME", "Cornflow")
    SECRET_TOKEN_KEY = os.getenv("SECRET_KEY")
    SECRET_BI_KEY = os.getenv("SECRET_BI_KEY")
    SQLALCHEMY_DATABASE_URI = os.getenv("DATABASE_URL", "sqlite:///cornflow.db")

    AUTH_TYPE = int(os.getenv("AUTH_TYPE", AUTH_DB))
    DEFAULT_ROLE = int(os.getenv("DEFAULT_ROLE", PLANNER_ROLE))
    CORS_ORIGINS = os.getenv("CORS_ORIGINS", "*")
    SQLALCHEMY_TRACK_MODIFICATIONS = True
    DEBUG = True
    TESTING = True
    LOG_LEVEL = int(os.getenv("LOG_LEVEL", 20))
    SIGNUP_ACTIVATED = int(os.getenv("SIGNUP_ACTIVATED", SIGNUP_WITH_AUTH))
    CORNFLOW_SERVICE_USER = os.getenv("CORNFLOW_SERVICE_USER", "service_user")

    # To change the tasks backend used by cornflow to solve the optimization models
    CORNFLOW_BACKEND = int(os.getenv("CORNFLOW_BACKEND", AIRFLOW_BACKEND))

    # AIRFLOW config
    AIRFLOW_URL = os.getenv("AIRFLOW_URL")
    AIRFLOW_USER = os.getenv("AIRFLOW_USER")
    AIRFLOW_PWD = os.getenv("AIRFLOW_PWD")

    # DATABRICKS config
    DATABRICKS_URL = os.getenv("DATABRICKS_HOST")
    DATABRICKS_AUTH_SECRET = os.getenv("DATABRICKS_CLIENT_SECRET")
    DATABRICKS_TOKEN_ENDPOINT = os.getenv("DATABRICKS_TOKEN_ENDPOINT")
    DATABRICKS_EP_CLUSTERS = os.getenv("DATABRICKS_EP_CLUSTERS")
    DATABRICKS_CLIENT_ID = os.getenv("DATABRICKS_CLIENT_ID")
    DATABRICKS_HEALTH_PATH = os.getenv("DATABRICKS_HEALTH_PATH", "default path")
    # If service user is allowed to log with username and password
    SERVICE_USER_ALLOW_PASSWORD_LOGIN = int(
        os.getenv("SERVICE_USER_ALLOW_PASSWORD_LOGIN", 1)
    )

    # Open deployment (all dags accessible to all users)
    OPEN_DEPLOYMENT = os.getenv("OPEN_DEPLOYMENT", 1)

    # Planner users can access objects of other users (1) or not(0).
    USER_ACCESS_ALL_OBJECTS = os.getenv("USER_ACCESS_ALL_OBJECTS", 0)

    # LDAP configuration
    LDAP_HOST = os.getenv("LDAP_HOST", "ldap://openldap:389")
    LDAP_BIND_DN = os.getenv("LDAP_BIND_DN", "cn=admin,dc=example,dc=org")
    LDAP_BIND_PASSWORD = os.getenv("LDAP_BIND_PASSWORD", "admin")
    LDAP_USERNAME_ATTRIBUTE = os.getenv("LDAP_USERNAME_ATTRIBUTE", "cn")
    LDAP_USER_BASE = os.getenv("LDAP_USER_BASE", "ou=users,dc=example,dc=org")
    LDAP_SERVICE_BASE = os.getenv("LDAP_SERVICE_BASE", LDAP_USER_BASE)
    LDAP_EMAIL_ATTRIBUTE = os.getenv("LDAP_EMAIL_ATTRIBUTE", "mail")
    LDAP_USER_OBJECT_CLASS = os.getenv("LDAP_USER_OBJECT_CLASS", "inetOrgPerson")
    LDAP_GROUP_OBJECT_CLASS = os.getenv("LDAP_GROUP_OBJECT_CLASS", "groupOfNames")
    LDAP_GROUP_ATTRIBUTE = os.getenv("LDAP_GROUP_ATTRIBUTE", "cn")
    LDAP_GROUP_BASE = os.getenv("LDAP_GROUP_BASE", "dc=example,dc=org")
    LDAP_GROUP_TO_ROLE_SERVICE = os.getenv("LDAP_GROUP_TO_ROLE_SERVICE", "service")
    LDAP_GROUP_TO_ROLE_ADMIN = os.getenv("LDAP_GROUP_TO_ROLE_ADMIN", "administrators")
    LDAP_GROUP_TO_ROLE_VIEWER = os.getenv("LDAP_GROUP_TO_ROLE_VIEWER", "viewers")
    LDAP_GROUP_TO_ROLE_PLANNER = os.getenv("LDAP_GROUP_TO_ROLE_PLANNER", "planners")

    LDAP_PROTOCOL_VERSION = int(os.getenv("LDAP_PROTOCOL_VERSION", 3))
    LDAP_USE_TLS = os.getenv("LDAP_USE_TLS", "False")

    # OpenID Connect configuration
    OID_PROVIDER = os.getenv("OID_PROVIDER")
    OID_EXPECTED_AUDIENCE = os.getenv("OID_EXPECTED_AUDIENCE")

    # APISPEC:
    APISPEC_SPEC = APISpec(
        title="cornflow API docs",
        version="v1",
        plugins=[MarshmallowPlugin()],
        openapi_version="2.0.0",
    )
    APISPEC_SWAGGER_URL = "/swagger/"
    APISPEC_SWAGGER_UI_URL = "/swagger-ui/"

    # compress config
    COMPRESS_REGISTER = False

    # Email server
    SERVICE_EMAIL_ADDRESS = os.getenv("SERVICE_EMAIL_ADDRESS", None)
    SERVICE_EMAIL_PASSWORD = os.getenv("SERVICE_EMAIL_PASSWORD", None)
    SERVICE_EMAIL_SERVER = os.getenv("SERVICE_EMAIL_SERVER", None)
    SERVICE_EMAIL_PORT = os.getenv("SERVICE_EMAIL_PORT", None)

    # Alarms endpoints
    ALARMS_ENDPOINTS = os.getenv("CF_ALARMS_ENDPOINT", 0)

    # Token duration in hours
    TOKEN_DURATION = os.getenv("TOKEN_DURATION", 24)

    # Password rotation time in days
    PWD_ROTATION_TIME = os.getenv("PWD_ROTATION_TIME", 120)


class Development(DefaultConfig):
    """
    Configuration class for development
    """

    ENV = "development"


class Testing(DefaultConfig):
    """
    Configuration class for testing
    """

    ENV = "testing"
    SQLALCHEMY_TRACK_MODIFICATIONS = False
    DEBUG = False
    TESTING = True
    PROPAGATE_EXCEPTIONS = True
    SECRET_TOKEN_KEY = "TESTINGSECRETKEY"
    SECRET_BI_KEY = "THISISANOTHERKEY"
    SQLALCHEMY_DATABASE_URI = os.getenv("DATABASE_URL", "sqlite:///cornflow_test.db")
    AIRFLOW_URL = os.getenv("AIRFLOW_URL", "http://localhost:8080")
    PRESERVE_CONTEXT_ON_EXCEPTION = False
    AIRFLOW_USER = os.getenv("AIRFLOW_USER", "admin")
    AIRFLOW_PWD = os.getenv("AIRFLOW_PWD", "admin")
    OPEN_DEPLOYMENT = 1
    LOG_LEVEL = int(os.getenv("LOG_LEVEL", 10))
    SIGNUP_ACTIVATED = SIGNUP_WITH_NO_AUTH

class TestingDatabricks(Testing):
    CORNFLOW_BACKEND = DATABRICKS_BACKEND


class TestingOpenAuth(Testing):
    """
    Configuration class for testing some edge cases with Open Auth login
    """

    AUTH_TYPE = AUTH_OID
    OID_PROVIDER = "https://test-provider.example.com"
    OID_EXPECTED_AUDIENCE = "test-audience-id"


class TestingApplicationRoot(Testing):
    """
    Configuration class for testing with application root
    """

    APPLICATION_ROOT = "/test"


class Production(DefaultConfig):
    """
    Configuration class for production
    """

    ENV = "production"
    SQLALCHEMY_TRACK_MODIFICATIONS = False
    DEBUG = False
    TESTING = False
    # needs to be on to avoid getting only 500 codes:
    # and https://medium.com/@johanesriandy/flask-error-handler-not-working-on-production-mode-3adca4c7385c
    PROPAGATE_EXCEPTIONS = True


app_config = {
    "development": Development,
    "testing": Testing,
    "production": Production,
    "testing-oauth": TestingOpenAuth,
    "testing-root": TestingApplicationRoot,
<<<<<<< HEAD
    "testing-databricks": TestingDatabricks,
=======
>>>>>>> a5f7ba2e
}<|MERGE_RESOLUTION|>--- conflicted
+++ resolved
@@ -177,8 +177,5 @@
     "production": Production,
     "testing-oauth": TestingOpenAuth,
     "testing-root": TestingApplicationRoot,
-<<<<<<< HEAD
     "testing-databricks": TestingDatabricks,
-=======
->>>>>>> a5f7ba2e
 }
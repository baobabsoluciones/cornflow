--- conflicted
+++ resolved
@@ -76,13 +76,11 @@
     # Alarms endpoints
     ALARMS_ENDPOINTS = os.getenv("CF_ALARMS_ENDPOINT", 0)
 
-<<<<<<< HEAD
+    # Token duration in hours
+    TOKEN_DURATION = os.getenv("TOKEN_DURATION", 24)
+
     # Password rotation time in days
     PWD_ROTATION_TIME = os.getenv("PWD_ROTATION_TIME", 120)
-=======
-    # Token duration in hours
-    TOKEN_DURATION = os.getenv("TOKEN_DURATION", 24)
->>>>>>> 862f5dc6
 
 
 class Development(DefaultConfig):

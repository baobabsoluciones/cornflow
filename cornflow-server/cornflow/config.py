--- conflicted
+++ resolved
@@ -1,9 +1,5 @@
 import os
-<<<<<<< HEAD
-from .shared.const import AUTH_DB, PLANNER_ROLE, AIRFLOW_BACKEND
-=======
 from .shared.const import AUTH_DB, PLANNER_ROLE, AUTH_OID
->>>>>>> 640386ae
 from apispec import APISpec
 from apispec.ext.marshmallow import MarshmallowPlugin
 
@@ -30,7 +26,6 @@
     SIGNUP_ACTIVATED = int(os.getenv("SIGNUP_ACTIVATED", 1))
     CORNFLOW_SERVICE_USER = os.getenv("CORNFLOW_SERVICE_USER", "service_user")
 
-<<<<<<< HEAD
     # To change the tasks backend used by cornflow to solve the optimization models
     CORNFLOW_BACKEND = int(os.getenv("CORNFLOW_BACKEND", AIRFLOW_BACKEND))
 
@@ -46,8 +41,6 @@
     DATABRICKS_EP_CLUSTERS = os.getenv("DATABRICKS_EP_CLUSTERS")
     DATABRICKS_CLIENT_ID = os.getenv("DATABRICKS_CLIENT_ID")
 
-=======
->>>>>>> 640386ae
     # If service user is allowed to log with username and password
     SERVICE_USER_ALLOW_PASSWORD_LOGIN = int(
         os.getenv("SERVICE_USER_ALLOW_PASSWORD_LOGIN", 1)

import os
from .shared.const import AUTH_DB, PLANNER_ROLE, AIRFLOW_BACKEND
from apispec import APISpec
from apispec.ext.marshmallow import MarshmallowPlugin


class DefaultConfig(object):
    """
    Default configuration class
    """

    APPLICATION_ROOT = os.getenv("APPLICATION_ROOT", "/")
    EXTERNAL_APP = int(os.getenv("EXTERNAL_APP", 0))
    SERVICE_NAME = os.getenv("SERVICE_NAME", "Cornflow")
    SECRET_TOKEN_KEY = os.getenv("SECRET_KEY")
    SECRET_BI_KEY = os.getenv("SECRET_BI_KEY")
    SQLALCHEMY_DATABASE_URI = os.getenv("DATABASE_URL", "sqlite:///cornflow.db")
    
    AUTH_TYPE = int(os.getenv("AUTH_TYPE", AUTH_DB))
    DEFAULT_ROLE = int(os.getenv("DEFAULT_ROLE", PLANNER_ROLE))
    CORS_ORIGINS = os.getenv("CORS_ORIGINS", "*")
    SQLALCHEMY_TRACK_MODIFICATIONS = True
    DEBUG = True
    TESTING = True
    LOG_LEVEL = int(os.getenv("LOG_LEVEL", 20))
    SIGNUP_ACTIVATED = int(os.getenv("SIGNUP_ACTIVATED", 1))
    CORNFLOW_SERVICE_USER = os.getenv("CORNFLOW_SERVICE_USER", "service_user")

<<<<<<< HEAD
    # To change the tasks backend used by cornflow to solve the optimization models
    CORNFLOW_BACKEND = int(os.getenv("CORNFLOW_BACKEND", AIRFLOW_BACKEND))

    # AIRFLOW config
    AIRFLOW_URL = os.getenv("AIRFLOW_URL")
    AIRFLOW_USER = os.getenv("AIRFLOW_USER")
    AIRFLOW_PWD = os.getenv("AIRFLOW_PWD")

    # DATABRICKS config
    DATABRICKS_URL = os.getenv("DATABRICKS_HOST")
    DATABRICKS_AUTH_SECRET = os.getenv("DATABRICKS_CLIENT_SECRET")
    DATABRICKS_TOKEN_ENDPOINT = os.getenv("DATABRICKS_TOKEN_ENDPOINT")
    DATABRICKS_EP_CLUSTERS = os.getenv("DATABRICKS_EP_CLUSTERS")
    DATABRICKS_CLIENT_ID = os.getenv("DATABRICKS_CLIENT_ID")
    
=======
    # If service user is allow to log with username and password
    SERVICE_USER_ALLOW_PASSWORD_LOGIN = int(
        os.getenv("SERVICE_USER_ALLOW_PASSWORD_LOGIN", 1)
    )

>>>>>>> 9af1b0bb
    # Open deployment (all dags accessible to all users)
    OPEN_DEPLOYMENT = os.getenv("OPEN_DEPLOYMENT", 1)

    # Planner users can access objects of other users (1) or not(0).
    USER_ACCESS_ALL_OBJECTS = os.getenv("USER_ACCESS_ALL_OBJECTS", 0)

    # LDAP configuration
    LDAP_HOST = os.getenv("LDAP_HOST", "ldap://openldap:389")
    LDAP_BIND_DN = os.getenv("LDAP_BIND_DN", "cn=admin,dc=example,dc=org")
    LDAP_BIND_PASSWORD = os.getenv("LDAP_BIND_PASSWORD", "admin")
    LDAP_USERNAME_ATTRIBUTE = os.getenv("LDAP_USERNAME_ATTRIBUTE", "cn")
    LDAP_USER_BASE = os.getenv("LDAP_USER_BASE", "ou=users,dc=example,dc=org")
    LDAP_SERVICE_BASE = os.getenv("LDAP_SERVICE_BASE", LDAP_USER_BASE)
    LDAP_EMAIL_ATTRIBUTE = os.getenv("LDAP_EMAIL_ATTRIBUTE", "mail")
    LDAP_USER_OBJECT_CLASS = os.getenv("LDAP_USER_OBJECT_CLASS", "inetOrgPerson")
    LDAP_GROUP_OBJECT_CLASS = os.getenv("LDAP_GROUP_OBJECT_CLASS", "groupOfNames")
    LDAP_GROUP_ATTRIBUTE = os.getenv("LDAP_GROUP_ATTRIBUTE", "cn")
    LDAP_GROUP_BASE = os.getenv("LDAP_GROUP_BASE", "dc=example,dc=org")
    LDAP_GROUP_TO_ROLE_SERVICE = os.getenv("LDAP_GROUP_TO_ROLE_SERVICE", "service")
    LDAP_GROUP_TO_ROLE_ADMIN = os.getenv("LDAP_GROUP_TO_ROLE_ADMIN", "administrators")
    LDAP_GROUP_TO_ROLE_VIEWER = os.getenv("LDAP_GROUP_TO_ROLE_VIEWER", "viewers")
    LDAP_GROUP_TO_ROLE_PLANNER = os.getenv("LDAP_GROUP_TO_ROLE_PLANNER", "planners")

    LDAP_PROTOCOL_VERSION = int(os.getenv("LDAP_PROTOCOL_VERSION", 3))
    LDAP_USE_TLS = os.getenv("LDAP_USE_TLS", "False")

    # OpenID login -> Default Azure
    OID_PROVIDER = os.getenv("OID_PROVIDER", 0)
    OID_CLIENT_ID = os.getenv("OID_CLIENT_ID")
    OID_TENANT_ID = os.getenv("OID_TENANT_ID")
    OID_ISSUER = os.getenv("OID_ISSUER")

    # APISPEC:
    APISPEC_SPEC = APISpec(
        title="Cornflow API docs",
        version="v1",
        plugins=[MarshmallowPlugin()],
        openapi_version="2.0.0",
    )
    APISPEC_SWAGGER_URL = "/swagger/"
    APISPEC_SWAGGER_UI_URL = "/swagger-ui/"

    # compress config
    COMPRESS_REGISTER = False

    # Email server
    SERVICE_EMAIL_ADDRESS = os.getenv("SERVICE_EMAIL_ADDRESS", None)
    SERVICE_EMAIL_PASSWORD = os.getenv("SERVICE_EMAIL_PASSWORD", None)
    SERVICE_EMAIL_SERVER = os.getenv("SERVICE_EMAIL_SERVER", None)
    SERVICE_EMAIL_PORT = os.getenv("SERVICE_EMAIL_PORT", None)

    # Alarms endpoints
    ALARMS_ENDPOINTS = os.getenv("CF_ALARMS_ENDPOINT", 0)

    # Token duration in hours
    TOKEN_DURATION = os.getenv("TOKEN_DURATION", 24)

    # Password rotation time in days
    PWD_ROTATION_TIME = os.getenv("PWD_ROTATION_TIME", 120)


class Development(DefaultConfig):
    """
    Configuration class for development
    """

    ENV = "development"


class Testing(DefaultConfig):
    """
    Configuration class for testing
    """

    ENV = "testing"
    SQLALCHEMY_TRACK_MODIFICATIONS = False
    DEBUG = False
    TESTING = True
    PROPAGATE_EXCEPTIONS = True
    SECRET_TOKEN_KEY = "TESTINGSECRETKEY"
    SECRET_BI_KEY = "THISISANOTHERKEY"
    SQLALCHEMY_DATABASE_URI = os.getenv("DATABASE_URL", "sqlite:///cornflow_test.db")
    AIRFLOW_URL = os.getenv("AIRFLOW_URL", "http://localhost:8080")
    PRESERVE_CONTEXT_ON_EXCEPTION = False
    AIRFLOW_USER = os.getenv("AIRFLOW_USER", "admin")
    AIRFLOW_PWD = os.getenv("AIRFLOW_PWD", "admin")
    OPEN_DEPLOYMENT = 1
    LOG_LEVEL = int(os.getenv("LOG_LEVEL", 10))


class TestingOpenAuth(Testing):
    """
    Configuration class for testing some edge cases with Open Auth login
    """

    AUTH_TYPE = 0


class TestingApplicationRoot(Testing):
    """
    Configuration class for testing with application root
    """

    APPLICATION_ROOT = "/test"


class Production(DefaultConfig):
    """
    Configuration class for production
    """

    ENV = "production"
    SQLALCHEMY_TRACK_MODIFICATIONS = False
    DEBUG = False
    TESTING = False
    # needs to be on to avoid getting only 500 codes:
    # and https://medium.com/@johanesriandy/flask-error-handler-not-working-on-production-mode-3adca4c7385c
    PROPAGATE_EXCEPTIONS = True


app_config = {
    "development": Development,
    "testing": Testing,
    "production": Production,
    "testing-oauth": TestingOpenAuth,
    "testing-root": TestingApplicationRoot,
}<|MERGE_RESOLUTION|>--- conflicted
+++ resolved
@@ -26,7 +26,6 @@
     SIGNUP_ACTIVATED = int(os.getenv("SIGNUP_ACTIVATED", 1))
     CORNFLOW_SERVICE_USER = os.getenv("CORNFLOW_SERVICE_USER", "service_user")
 
-<<<<<<< HEAD
     # To change the tasks backend used by cornflow to solve the optimization models
     CORNFLOW_BACKEND = int(os.getenv("CORNFLOW_BACKEND", AIRFLOW_BACKEND))
 
@@ -42,13 +41,11 @@
     DATABRICKS_EP_CLUSTERS = os.getenv("DATABRICKS_EP_CLUSTERS")
     DATABRICKS_CLIENT_ID = os.getenv("DATABRICKS_CLIENT_ID")
     
-=======
     # If service user is allow to log with username and password
     SERVICE_USER_ALLOW_PASSWORD_LOGIN = int(
         os.getenv("SERVICE_USER_ALLOW_PASSWORD_LOGIN", 1)
     )
 
->>>>>>> 9af1b0bb
     # Open deployment (all dags accessible to all users)
     OPEN_DEPLOYMENT = os.getenv("OPEN_DEPLOYMENT", 1)
 

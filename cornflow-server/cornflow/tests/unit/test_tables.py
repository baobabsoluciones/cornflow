"""
Unit test for the instances endpoints
"""

# Import from libraries
import json
from flask_testing import TestCase

# Import from internal modules
from cornflow.app import create_app
from cornflow.commands.access import access_init_command
from cornflow.shared.const import ADMIN_ROLE, SERVICE_ROLE
<<<<<<< HEAD
from cornflow.models import UserRoleModel
from cornflow.shared import db
=======
from cornflow.models import UserModel, UserRoleModel
from cornflow_core.shared import db
>>>>>>> 8397add7
from cornflow.tests.const import LOGIN_URL, SIGNUP_URL, TABLES_URL


class TestTablesListEndpoint(TestCase):
    def create_app(self):
        app = create_app("testing")
        return app

    def setUp(self):
        db.create_all()
        access_init_command(verbose=False)
        self.service_user = dict(
            username="anAdminUser", email="admin@admin.com", password="Testpassword1!"
        )

        response = self.client.post(
            SIGNUP_URL,
            data=json.dumps(self.service_user),
            follow_redirects=True,
            headers={"Content-Type": "application/json"},
        )

        data = dict(self.service_user)
        data.pop("email")
        self.service_user["id"] = response.json["id"]

        self.token = self.client.post(
            LOGIN_URL,
            data=json.dumps(data),
            follow_redirects=True,
            headers={"Content-Type": "application/json"},
        ).json["token"]

        user_role = UserRoleModel(
            {"user_id": self.service_user["id"], "role_id": ADMIN_ROLE}
        )
        user_role.save()
        db.session.commit()

        user_role = UserRoleModel(
            {"user_id": self.service_user["id"], "role_id": SERVICE_ROLE}
        )
        user_role.save()
        db.session.commit()

        self.url = TABLES_URL
        self.table = "users"
        self.keys_to_check = [
            "created_at",
            "deleted_at",
            "email",
            "first_name",
            "id",
            "last_name",
            "password",
            "updated_at",
            "username",
        ]

    def tearDown(self):
        db.session.remove()
        db.drop_all()

    def test_get_table(self):
        response = self.client.get(
            self.url + self.table + "/",
            follow_redirects=True,
            headers={
                "Content-Type": "application/json",
                "Authorization": "Bearer " + self.token,
            },
        )
        self.assertEqual(response.status_code, 200)
        self.assertGreaterEqual(len(response.json), 1)
        usernames = [user["username"] for user in response.json]
        self.assertIn(self.service_user["username"], usernames)
        for key in self.keys_to_check:
            self.assertIn(key, response.json[0].keys())

    def test_get_with_filters(self):
        for i in range(4):
            # Create new users to there are at least 5 in the table
            new_user = dict(
                username=f"user{i}",
                email=f"user{i}@user.com",
                password="Testpassword1!",
            )

            self.client.post(
                SIGNUP_URL,
                data=json.dumps(new_user),
                follow_redirects=True,
                headers={"Content-Type": "application/json"},
            )
        response = self.client.get(
            self.url + self.table + "/",
            follow_redirects=True,
            headers={
                "Content-Type": "application/json",
                "Authorization": "Bearer " + self.token,
            },
            query_string=dict(limit=3),
        )
        self.assertEqual(response.status_code, 200)
        self.assertEqual(len(response.json), 3)


class TestTablesDetailEndpoint(TestCase):
    def create_app(self):
        app = create_app("testing")
        return app

    def setUp(self):
        db.create_all()
        access_init_command(verbose=False)
        self.service_user = dict(
            username="anAdminUser", email="admin@admin.com", password="Testpassword1!"
        )

        response = self.client.post(
            SIGNUP_URL,
            data=json.dumps(self.service_user),
            follow_redirects=True,
            headers={"Content-Type": "application/json"},
        )

        data = dict(self.service_user)
        data.pop("email")
        self.service_user["id"] = response.json["id"]

        self.token = self.client.post(
            LOGIN_URL,
            data=json.dumps(data),
            follow_redirects=True,
            headers={"Content-Type": "application/json"},
        ).json["token"]

        user_role = UserRoleModel(
            {"user_id": self.service_user["id"], "role_id": ADMIN_ROLE}
        )
        user_role.save()
        db.session.commit()

        user_role = UserRoleModel(
            {"user_id": self.service_user["id"], "role_id": SERVICE_ROLE}
        )
        user_role.save()
        db.session.commit()

        self.url = TABLES_URL
        self.table = "users"
        self.keys_to_check = [
            "created_at",
            "deleted_at",
            "email",
            "first_name",
            "id",
            "last_name",
            "password",
            "updated_at",
            "username",
        ]

    def tearDown(self):
        db.session.remove()
        db.drop_all()

    def test_get_one_table(self):
        user = self.service_user

        response = self.client.get(
            self.url + self.table + f"/{user['id']}/",
            follow_redirects=True,
            headers={
                "Content-Type": "application/json",
                "Authorization": "Bearer " + self.token,
            },
        )

        self.assertEqual(response.status_code, 200)
        for key in self.keys_to_check:
            self.assertIn(key, response.json.keys())
            if key in user and key != "password":
                self.assertEqual(response.json[key], user[key])

    def test_get_one_table_invalid_id(self):
        # String id, while it should be an integer for that table
        response = self.client.get(
            self.url + self.table + f"/abcd/",
            follow_redirects=True,
            headers={
                "Content-Type": "application/json",
                "Authorization": "Bearer " + self.token,
            },
        )
        self.assertEqual(response.status_code, 400)
        self.assertEqual(response.json["error"], "Invalid identifier.")

        # Integer id that does not correspond to any user
        response = self.client.get(
            self.url + self.table + f"/12345/",
            follow_redirects=True,
            headers={
                "Content-Type": "application/json",
                "Authorization": "Bearer " + self.token,
            },
        )
        self.assertEqual(response.status_code, 404)
        self.assertEqual(response.json["error"], "The object does not exist")


class TestTablesEndpointAdmin(TestCase):
    def create_app(self):
        app = create_app("testing")
        return app

    def setUp(self):
        db.create_all()
        access_init_command(verbose=False)
        self.user = dict(
            username="anAdminUser", email="admin@admin.com", password="Testpassword1!"
        )

        response = self.client.post(
            SIGNUP_URL,
            data=json.dumps(self.user),
            follow_redirects=True,
            headers={"Content-Type": "application/json"},
        )

        data = dict(self.user)
        data.pop("email")
        self.user["id"] = response.json["id"]

        self.token = self.client.post(
            LOGIN_URL,
            data=json.dumps(data),
            follow_redirects=True,
            headers={"Content-Type": "application/json"},
        ).json["token"]

        user_role = UserRoleModel({"user_id": self.user["id"], "role_id": ADMIN_ROLE})
        user_role.save()
        db.session.commit()

        self.url = TABLES_URL
        self.table = "users"

    def tearDown(self):
        db.session.remove()
        db.drop_all()

    def test_get_table(self):
        response = self.client.get(
            self.url + self.table + "/",
            follow_redirects=True,
            headers={
                "Content-Type": "application/json",
                "Authorization": "Bearer " + self.token,
            },
        )
        self.assertEqual(response.status_code, 403)
        self.assertEqual(
            response.json["error"], "You do not have permission to access this endpoint"
        )

    def test_get_one_table(self):
        response = self.client.get(
            self.url + self.table + f"/{self.user['id']}/",
            follow_redirects=True,
            headers={
                "Content-Type": "application/json",
                "Authorization": "Bearer " + self.token,
            },
        )

        self.assertEqual(response.status_code, 403)
        self.assertEqual(
            response.json["error"], "You do not have permission to access this endpoint"
        )<|MERGE_RESOLUTION|>--- conflicted
+++ resolved
@@ -9,14 +9,9 @@
 # Import from internal modules
 from cornflow.app import create_app
 from cornflow.commands.access import access_init_command
-from cornflow.shared.const import ADMIN_ROLE, SERVICE_ROLE
-<<<<<<< HEAD
 from cornflow.models import UserRoleModel
 from cornflow.shared import db
-=======
-from cornflow.models import UserModel, UserRoleModel
-from cornflow_core.shared import db
->>>>>>> 8397add7
+from cornflow.shared.const import ADMIN_ROLE, SERVICE_ROLE
 from cornflow.tests.const import LOGIN_URL, SIGNUP_URL, TABLES_URL
 
 

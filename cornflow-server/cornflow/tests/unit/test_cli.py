import configparser
import os

from click.testing import CliRunner
from cornflow.app import create_app
from cornflow.cli import cli
from cornflow.models import UserModel
from cornflow_core.models import (
    ActionBaseModel,
    RoleBaseModel,
    ViewBaseModel,
    PermissionViewRoleBaseModel,
)
from cornflow_core.shared import db
from flask_testing import TestCase


class CLITests(TestCase):
    def setUp(self):
        db.create_all()

    def tearDown(self):
        db.session.remove()
        db.drop_all()

    def create_app(self):
        app = create_app("testing")
        return app

    def test_entry_point(self):
        runner = CliRunner()
        result = runner.invoke(cli, ["--help"])
        self.assertEqual(result.exit_code, 0)
        self.assertIn("Commands in the cornflow cli", result.output)
        self.assertIn("Show this message and exit.", result.output)
        self.assertIn("actions", result.output)
        self.assertIn("Commands to manage the actions", result.output)
        self.assertIn("config", result.output)
        self.assertIn("Commands to manage the configuration variables", result.output)
        self.assertIn("migrations", result.output)
        self.assertIn("Commands to manage the migrations", result.output)
        self.assertIn("permissions", result.output)
        self.assertIn("Commands to manage the permissions", result.output)
        self.assertIn("roles", result.output)
        self.assertIn("Commands to manage the roles", result.output)
        self.assertIn("service", result.output)
        self.assertIn("Commands to run the cornflow service", result.output)
        self.assertIn("users", result.output)
        self.assertIn("Commands to manage the users", result.output)
        self.assertIn("views", result.output)
        self.assertIn("Commands to manage the views", result.output)

    def test_actions_entry_point(self):
        runner = CliRunner()
        result = runner.invoke(cli, ["actions", "--help"])
        self.assertEqual(result.exit_code, 0)
        self.assertIn("Commands to manage the actions", result.output)
        self.assertIn("init", result.output)
        self.assertIn("Initialize the actions", result.output)

    def test_actions(self):
        runner = CliRunner()
        result = runner.invoke(cli, ["actions", "init", "-v"])
        self.assertEqual(result.exit_code, 0)
        actions = ActionBaseModel.get_all_objects().all()
        self.assertEqual(len(actions), 5)

    def test_config_entrypoint(self):
        runner = CliRunner()
        result = runner.invoke(cli, ["config", "--help"])
        self.assertEqual(result.exit_code, 0)
        self.assertIn("Commands to manage the configuration variables", result.output)
        self.assertIn("get", result.output)
        self.assertIn("Get the value of a configuration variable", result.output)
        self.assertIn("list", result.output)
        self.assertIn("List the configuration variables", result.output)
        self.assertIn("save", result.output)
        self.assertIn("Save the configuration variables to a file", result.output)

    def test_config_list(self):
        runner = CliRunner()
        result = runner.invoke(cli, ["config", "list"])
        self.assertEqual(result.exit_code, 0)
        self.assertIn("ENV", result.output)
        self.assertIn("testing", result.output)

    def test_config_get(self):
        runner = CliRunner()
        result = runner.invoke(cli, ["config", "get", "-k", "ENV"])
        self.assertEqual(result.exit_code, 0)
        self.assertIn("testing", result.output)

    def test_config_save(self):
        runner = CliRunner()
        result = runner.invoke(cli, ["config", "save", "-p", "./"])
        self.assertEqual(result.exit_code, 0)

        config = configparser.ConfigParser()
        config.read("config.cfg")
        self.assertEqual(config["configuration"]["ENV"], "testing")

        os.remove("config.cfg")

    def test_roles_entrypoint(self):
        runner = CliRunner()
        result = runner.invoke(cli, ["roles", "--help"])
        self.assertEqual(result.exit_code, 0)
        self.assertIn("Commands to manage the roles", result.output)
        self.assertIn("init", result.output)
        self.assertIn("Initializes the roles with the default roles", result.output)

    def test_roles_init_command(self):
        runner = CliRunner()
        result = runner.invoke(cli, ["roles", "init", "-v"])
        self.assertEqual(result.exit_code, 0)
        roles = RoleBaseModel.get_all_objects().all()
        self.assertEqual(len(roles), 4)

    def test_views_entrypoint(self):
        runner = CliRunner()
        result = runner.invoke(cli, ["views", "--help"])
        self.assertEqual(result.exit_code, 0)
        self.assertIn("Commands to manage the views", result.output)
        self.assertIn("init", result.output)
        self.assertIn("Initialize the views", result.output)

    def test_views_init_command(self):
        runner = CliRunner()
        result = runner.invoke(cli, ["views", "init", "-v"])
        self.assertEqual(result.exit_code, 0)
        views = ViewBaseModel.get_all_objects().all()
        self.assertEqual(len(views), 48)

    def test_permissions_entrypoint(self):
        runner = CliRunner()
        result = runner.invoke(cli, ["permissions", "--help"])
        self.assertEqual(result.exit_code, 0)
        self.assertIn("Commands to manage the permissions", result.output)
        self.assertIn("init", result.output)
        self.assertIn(
            "Creates the actions, views, roles and permissions", result.output
        )
        self.assertIn("base", result.output)
        self.assertIn("Initialize the base permissions", result.output)

    def test_permissions_init(self):
        runner = CliRunner()
        result = runner.invoke(cli, ["permissions", "init", "-v"])
        self.assertEqual(result.exit_code, 0)
        actions = ActionBaseModel.get_all_objects().all()
        roles = RoleBaseModel.get_all_objects().all()
        views = ViewBaseModel.get_all_objects().all()
        permissions = PermissionViewRoleBaseModel.get_all_objects().all()
        self.assertEqual(len(actions), 5)
        self.assertEqual(len(roles), 4)
<<<<<<< HEAD
        self.assertEqual(len(views), 48)
        self.assertEqual(len(permissions), 520)
=======
        self.assertEqual(len(views), 46)
        self.assertEqual(len(permissions), 530)
>>>>>>> 4fcc0c3e

    def test_permissions_base_command(self):
        runner = CliRunner()
        runner.invoke(cli, ["actions", "init", "-v"])
        runner.invoke(cli, ["roles", "init", "-v"])
        runner.invoke(cli, ["views", "init", "-v"])
        result = runner.invoke(cli, ["permissions", "base", "-v"])
        self.assertEqual(result.exit_code, 0)
        actions = ActionBaseModel.get_all_objects().all()
        roles = RoleBaseModel.get_all_objects().all()
        views = ViewBaseModel.get_all_objects().all()
        permissions = PermissionViewRoleBaseModel.get_all_objects().all()
        self.assertEqual(len(actions), 5)
        self.assertEqual(len(roles), 4)
<<<<<<< HEAD
        self.assertEqual(len(views), 48)
        self.assertEqual(len(permissions), 520)
=======
        self.assertEqual(len(views), 46)
        self.assertEqual(len(permissions), 530)
>>>>>>> 4fcc0c3e

    def test_service_entrypoint(self):
        runner = CliRunner()
        result = runner.invoke(cli, ["service", "--help"])
        self.assertEqual(result.exit_code, 0)
        self.assertIn("Commands to run the cornflow service", result.output)
        self.assertIn("init", result.output)
        self.assertIn("Initialize the service", result.output)

    def test_users_entrypoint(self):
        runner = CliRunner()
        result = runner.invoke(cli, ["users", "--help"])
        self.assertEqual(result.exit_code, 0)
        self.assertIn("Commands to manage the users", result.output)
        self.assertIn("create", result.output)
        self.assertIn("Create a user", result.output)

    def test_users_create_entrypoint(self):
        runner = CliRunner()
        result = runner.invoke(cli, ["users", "create", "--help"])
        self.assertEqual(result.exit_code, 0)
        self.assertIn("service", result.output)
        self.assertIn("Create a service user", result.output)

    def test_service_user_help(self):
        runner = CliRunner()
        result = runner.invoke(cli, ["users", "create", "service", "--help"])
        self.assertEqual(result.exit_code, 0)
        self.assertIn("The username of the user", result.output)
        self.assertIn("username", result.output)
        self.assertIn("The password of the user", result.output)
        self.assertIn("password", result.output)
        self.assertIn("The email of the user", result.output)
        self.assertIn("email", result.output)

    def test_service_user_command(self):
        runner = CliRunner()
        result = runner.invoke(
            cli,
            [
                "users",
                "create",
                "service",
                "-u",
                "test",
                "-p",
                "testPassword1!",
                "-e",
                "test@test.org",
            ],
        )
        self.assertEqual(result.exit_code, 1)
        user = UserModel.get_one_user_by_email("test@test.org")
        self.assertEqual(user.username, "test")
        self.assertEqual(user.email, "test@test.org")<|MERGE_RESOLUTION|>--- conflicted
+++ resolved
@@ -153,13 +153,8 @@
         permissions = PermissionViewRoleBaseModel.get_all_objects().all()
         self.assertEqual(len(actions), 5)
         self.assertEqual(len(roles), 4)
-<<<<<<< HEAD
         self.assertEqual(len(views), 48)
-        self.assertEqual(len(permissions), 520)
-=======
-        self.assertEqual(len(views), 46)
         self.assertEqual(len(permissions), 530)
->>>>>>> 4fcc0c3e
 
     def test_permissions_base_command(self):
         runner = CliRunner()
@@ -174,13 +169,8 @@
         permissions = PermissionViewRoleBaseModel.get_all_objects().all()
         self.assertEqual(len(actions), 5)
         self.assertEqual(len(roles), 4)
-<<<<<<< HEAD
         self.assertEqual(len(views), 48)
-        self.assertEqual(len(permissions), 520)
-=======
-        self.assertEqual(len(views), 46)
         self.assertEqual(len(permissions), 530)
->>>>>>> 4fcc0c3e
 
     def test_service_entrypoint(self):
         runner = CliRunner()

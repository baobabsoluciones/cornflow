--- conflicted
+++ resolved
@@ -154,11 +154,7 @@
         self.assertEqual(len(actions), 5)
         self.assertEqual(len(roles), 4)
         self.assertEqual(len(views), 46)
-<<<<<<< HEAD
-        self.assertEqual(len(permissions), 520)
-=======
-        self.assertEqual(len(permissions), 498)
->>>>>>> 418bea5b
+        self.assertEqual(len(permissions), 530)
 
     def test_permissions_base_command(self):
         runner = CliRunner()
@@ -174,11 +170,7 @@
         self.assertEqual(len(actions), 5)
         self.assertEqual(len(roles), 4)
         self.assertEqual(len(views), 46)
-<<<<<<< HEAD
-        self.assertEqual(len(permissions), 520)
-=======
-        self.assertEqual(len(permissions), 498)
->>>>>>> 418bea5b
+        self.assertEqual(len(permissions), 530)
 
     def test_service_entrypoint(self):
         runner = CliRunner()

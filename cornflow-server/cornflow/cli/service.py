--- conflicted
+++ resolved
@@ -19,18 +19,13 @@
 )
 from cornflow.shared.const import (
     AUTH_DB,
-<<<<<<< HEAD
-    ADMIN_ROLE,
-    DATABRICKS_BACKEND,
-    SERVICE_ROLE,
-    AIRFLOW_BACKEND,
-=======
     AUTH_LDAP,
     AUTH_OID,
     ADMIN_ROLE,
     SERVICE_ROLE,
     PLANNER_ROLE,
->>>>>>> dc5d0516
+    DATABRICKS_BACKEND,
+    AIRFLOW_BACKEND,
 )
 from cornflow.shared import db
 from cryptography.fernet import Fernet
@@ -113,13 +108,8 @@
     os.environ["DEFAULT_ROLE"] = str(default_role)
 
     # Check LDAP parameters for active directory and show message
-<<<<<<< HEAD
-    if os.getenv("AUTH_TYPE") == 2:
-        click.echo(
-=======
     if os.getenv("AUTH_TYPE") == AUTH_LDAP:
         print(
->>>>>>> dc5d0516
             "WARNING: Cornflow will be deployed with LDAP Authorization. Please review your ldap auth configuration."
         )
 

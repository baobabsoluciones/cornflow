# Import from libraries
import os
import re
import sys
import json
import importlib.util
from distutils.dir_util import copy_tree
from unittest.mock import MagicMock

import click
from flask_sqlalchemy import SQLAlchemy
import shutil
from pytups import TupList, SuperDict
from sqlalchemy.dialects.postgresql import TEXT, JSON
from sqlalchemy.sql.sqltypes import Integer


class SchemaGenerator:
    def __init__(self, path, output_path=None, ignore_files=None, leave_bases=False):
        self.path = path
        self.tmp_path = os.path.join(os.getcwd(), "tmp_files")
        self.output_path = output_path or "./output_schema.json"
        self.ignore_files = ignore_files or []
        self.leave_bases = leave_bases or False
        self.parents = dict()
        self.data = SuperDict()
        self.model_table = dict()
        self.table_model = dict()
        self.prefix_table_name = "sfm_tmp_"

    def main(self):
        self.clear()
        os.mkdir(self.tmp_path)

        self.copy_tree(self.path, self.tmp_path)

        files = (
            TupList(os.listdir(self.tmp_path))
            .vfilter(
                lambda v: v.endswith(".py")
                and v != "__init__.py"
                and v != "__pycache__"
                and v not in self.ignore_files
            )
            .vapply(lambda v: (os.path.join(self.tmp_path, v), v[:-3]))
        )

        self.replace_table_names(files)

        self.mock_packages(files)

        self.parse(files)

        self.inherit()

        self.clean_table_names()

        schema = self.to_schema()

        with open(self.output_path, "w") as fd:
            json.dump(schema, fd, indent=2)
        self.clear()
        return 0

    def copy_tree(self, origin_path, destination_path):
        # Creating a temporary copy of all python files
        for root, dirs, files in os.walk(origin_path):
            for file_ in files:
                if file_.endswith(".py"):
                    shutil.copy(os.path.join(root, file_), os.path.join(destination_path, file_))

    def mock_packages(self, files):
        # Mocking all relative imports
        for file_path, file_name in files:
            with open(file_path, "r") as fd:
                text = fd.read()
            parents = re.findall(r"class (.+)\((.+)\):", text)
            for cl, parent in parents:
                self.parents[cl] = parent.replace(" ", "")
            libs = re.findall(r"from ((\.+\w+)+) import (\w+)", text)
            for lib in libs:
                text = text.replace(lib[0], "mockedpackage")
            text = text.replace("@declared_attr", "")
            with open(file_path, "w") as fd:
                fd.write(text)

        sys.modules["mockedpackage"] = MagicMock()

    def replace_table_names(self, files):
        # Mock tablenames
        for file_path, file_name in files:
            with open(file_path, "r") as fd:
                text = fd.read()
            tablenames_1 = list(re.findall(r"__tablename__ = \"(.+)\"", text)) + list(re.findall(r"__tablename__ = \'(.+)\'", text))
            tablenames_2 = list(re.findall(r"__tablename__ =\"(.+)\"", text)) + list(re.findall(r"__tablename__ =\'(.+)\'", text))
            for tab in tablenames_1:
                text = text.replace(f"__tablename__ = \"{tab}\"", f"__tablename__ = '{self.prefix_table_name}{tab}'")
                text = text.replace(f"__tablename__ = \'{tab}\'", f"__tablename__ = '{self.prefix_table_name}{tab}'")
            for tab in tablenames_2:
                text = text.replace(f"__tablename__ =\"{tab}\"", f"__tablename__ = '{self.prefix_table_name}{tab}'")
                text = text.replace(f"__tablename__ =\'{tab}\'", f"__tablename__ = '{self.prefix_table_name}{tab}'")
            parents = re.findall(r"class (.+)\((.+)\):", text)
            for cl, parent in parents:
                if parent != "db.Model":
                    new_parent = self.prefix_table_name + parent
                    text = text.replace(
                        f"class {cl}({parent})",
                        f"class {self.prefix_table_name + cl}({new_parent})"
                    )
                    imports = re.findall(r"from (\w*(\.+\w+)*)" + f" import {parent}", text)
                    for imp in imports:
                        text = text.replace(
                            f"from {imp[0]} import {parent}",
                            f"from mockedpackage import {new_parent}"
                        )
                else:
                    text = text.replace(
                        f"class {cl}({parent})",
                        f"class {self.prefix_table_name + cl}({parent})"
                    )
            with open(file_path, "w") as fd:
                fd.write(text)

    def parse(self, files):
        forget_keys = ["created_at", "updated_at", "deleted_at"]
        db = SQLAlchemy()
        try:
            for file_path, file_name in files:
<<<<<<< HEAD
                print(file_name)
=======
>>>>>>> eb45a370
                spec = importlib.util.spec_from_file_location(file_name, file_path)
                mod = importlib.util.module_from_spec(spec)

                spec.loader.exec_module(mod)

                models = SuperDict(mod.__dict__).kfilter(lambda k: k in self.parents)
                for model in models:
                    if isinstance(models[model], MagicMock):
                        # Models that inherit from other models that are relatively imported
                        if not isinstance(mod.__dict__[model]._mock_return_value, dict):
                            continue
                        props = mod.__dict__[model]._mock_return_value
                    elif mod.__dict__[model].__dict__.get("__abstract__"):
                        # BaseDataModel
                        props = mod.__dict__[model].__dict__
                        self.parents[model] = None
                    else:
                        # Models that inherit from other models that are imported from libraries
                        self.parents[model] = None
                        tmp = mod.__dict__[model].__dict__
                        props = {"__tablename__": tmp.get("__tablename__")}
                        for col in tmp["__table__"]._columns:
                            props[col.__dict__["key"]] = next(iter(col.proxy_set))
                    table_name = props.get("__tablename__", model)
                    self.data[table_name] = SuperDict(
                        type="array", items=dict(properties=dict(), required=[])
                    )
                    if not props.get("__tablename__") and not self.leave_bases:
                        self.data[table_name]["remove"] = True
                    self.model_table[model] = table_name
                    self.table_model[table_name] = model
                    for key, val in props.items():
                        if callable(val):
                            # declared_attr
                            try:
                                tmp_val = val(None)
                                if isinstance(tmp_val, db.Column):
                                    val = tmp_val
                            except:
                                pass

                        if key in forget_keys:
                            continue
                        elif isinstance(val, db.Column):
                            type_converter = {
                                db.String: "string",
                                TEXT: "string",
                                JSON: "object",
                                Integer: "integer",
                                db.Integer: "integer",
                                db.Boolean: "boolean",
                                db.SmallInteger: "integer",
                                db.Float: "number",
                            }
                            type_col = "null"
                            for possible_type, repr_type in type_converter.items():
                                if isinstance(val.type, possible_type):
                                    type_col = repr_type
                            if type_col == "null":
                                raise Exception("Unknown column type")

                            self.data[table_name]["items"]["properties"][
                                key
                            ] = SuperDict(type=type_col)
                            if val.foreign_keys:
                                fk = list(val.foreign_keys)[0]
                                self.data[table_name]["items"]["properties"][key][
                                    "foreign_key"
                                ] = fk._colspec
                            if not val.nullable:
                                self.data[table_name]["items"]["required"].append(key)

            db.session.close()
        except Exception as err:
            click.echo(err)

    def inherit(self):
        self.parents = {
            k.replace(self.prefix_table_name, ""): None if v is None else v.replace(self.prefix_table_name, "")
            for k, v in self.parents.items()
        }
        self.model_table = {
            k.replace(self.prefix_table_name, ""): v
            for k, v in self.model_table.items()
        }
        all_classes = set(self.parents.keys())
        not_treated = set(all_classes)
        treated = {"db.Model"}
        while not_treated:
            for model in not_treated:
                parent = self.parents[model]
                if parent is None:
                    treated.add(model)
                    continue
                if parent not in treated:
                    continue
                treated.add(model)
                if parent == "db.Model":
                    continue
                table_name = self.model_table[model]
                parent_props = self.data[self.model_table[parent]]["items"][
                    "properties"
                ]
                parent_requirements = self.data[self.model_table[parent]]["items"][
                    "required"
                ]
                self.data[table_name]["items"]["properties"] = SuperDict(
                    **parent_props, **self.data[table_name]["items"]["properties"]
                )
                self.data[table_name]["items"]["required"] += parent_requirements
            not_treated -= treated
        if not self.leave_bases:
            self.data = self.data.vfilter(lambda v: not v.get("remove", False))

    def clean_table_names(self):
        self.data = {
            k.replace(self.prefix_table_name, ""): v
            for k, v in self.data.items()
        }

    def clear(self):
        if os.path.isdir(self.tmp_path):
            shutil.rmtree(self.tmp_path)

    def to_schema(self):
        return {
            "$schema": "http://json-schema.org/schema#",
            "type": "object",
            "properties": self.data,
            "required": list(self.data.keys()),
        }<|MERGE_RESOLUTION|>--- conflicted
+++ resolved
@@ -126,10 +126,6 @@
         db = SQLAlchemy()
         try:
             for file_path, file_name in files:
-<<<<<<< HEAD
-                print(file_name)
-=======
->>>>>>> eb45a370
                 spec = importlib.util.spec_from_file_location(file_name, file_path)
                 mod = importlib.util.module_from_spec(spec)
 

# Imports from external libraries
import sys
from importlib import import_module

from flask import current_app
from sqlalchemy.exc import DBAPIError, IntegrityError

<<<<<<< HEAD
from cornflow.endpoints import alarms_resources, get_resources
=======
from cornflow.endpoints import resources, alarms_resources
>>>>>>> 2374e94a

# Imports from internal libraries
from cornflow.models import ViewModel
from cornflow.shared import db


def register_views_command(external_app: str = None, verbose: bool = False):
    """
    Register views for the application.
    external_app: If provided, it will register the views for the external app.
    verbose: If True, it will print the views that are being registered.
    """
    resources_to_register = get_resources_to_register(external_app)
    views_registered_urls_all_attributes = get_database_view()
    views_to_register, views_registered_urls_all_attributes = get_views_to_register(
        resources_to_register, views_registered_urls_all_attributes
    )
    views_to_delete, views_to_update = get_views_to_update_and_delete(
        resources_to_register, views_registered_urls_all_attributes
    )

    load_changes_to_db(views_to_delete, views_to_register, views_to_update)

    if "postgres" in str(db.session.get_bind()):
        db.engine.execute(
            "SELECT setval(pg_get_serial_sequence('api_view', 'id'), MAX(id)) FROM api_view;"
        )
        try:
            db.session.commit()
        except DBAPIError as e:
            db.session.rollback()
            current_app.logger.error(f"Unknown error on views sequence updating: {e}")

    if verbose:
        if len(views_to_register) > 0:
            current_app.logger.info(f"Endpoints registered: {views_to_register}")
        else:
            current_app.logger.info("No new endpoints to be registered")

    return True


def load_changes_to_db(views_to_delete, views_to_register, views_to_update):
    """
    Load changes to the database.
    views_to_delete: List of views to delete.
    views_to_register: List of views to register.
    views_to_update: List of views to update.
    """
    if len(views_to_register) > 0:
        db.session.bulk_save_objects(views_to_register)
    if len(views_to_update) > 0:
        db.session.bulk_update_mappings(ViewModel, views_to_update)
    # If the list views_to_delete is not empty, we will iterate over it and delete the views
    # If it is empty, we will not delete any view since we are iterating over an empty list
    for view_id in views_to_delete:
        view_to_delete = ViewModel.get_one_object(idx=view_id)
        if view_to_delete:
            view_to_delete.delete()
    try:
        db.session.commit()
    except IntegrityError as e:
        db.session.rollback()
        current_app.logger.error(f"Integrity error on views register: {e}")
    except DBAPIError as e:
        db.session.rollback()
        current_app.logger.error(f"Unknow error on views register: {e}")


def get_views_to_delete(
    all_resources_to_register_views_endpoints, views_registered_urls_all_attributes
):
    """
    Get the views to delete.
    Views to delete: exist in registered views but not in resources to register.
    """
    return [
        view_attrs["id"]
        for view_name, view_attrs in views_registered_urls_all_attributes.items()
        if view_name not in all_resources_to_register_views_endpoints
    ]


def get_views_to_update(
    all_resources_to_register_views_endpoints, views_registered_urls_all_attributes
):
    """
    Get the views to update.
    Views to update: exist in both but with different url_rule or description.
    """
    return [
        {
            "id": view_attrs["id"],
            "name": view_name,
            "url_rule": all_resources_to_register_views_endpoints[view_name][
                "url_rule"
            ],
            "description": all_resources_to_register_views_endpoints[view_name][
                "description"
            ],
        }
        for view_name, view_attrs in views_registered_urls_all_attributes.items()
        if view_name in all_resources_to_register_views_endpoints
        and (
            view_attrs["url_rule"]
            != all_resources_to_register_views_endpoints[view_name]["url_rule"]
            or view_attrs["description"]
            != all_resources_to_register_views_endpoints[view_name]["description"]
        )
    ]


def get_views_to_update_and_delete(
    resources_to_register, views_registered_urls_all_attributes
):
    """
    Get the views to update and delete.
    all_resources_to_register_views_endpoints: Dictionary of all resources to register views endpoints.
    views_registered_urls_all_attributes: Dictionary of views registered urls all attributes.
    """
    all_resources_to_register_views_endpoints = {
        view["endpoint"]: {
            "url_rule": view["urls"],
            "description": view["resource"].DESCRIPTION,
        }
        for view in resources_to_register
    }

    views_to_delete = get_views_to_delete(
        all_resources_to_register_views_endpoints, views_registered_urls_all_attributes
    )

    views_to_update = get_views_to_update(
        all_resources_to_register_views_endpoints, views_registered_urls_all_attributes
    )

    return views_to_delete, views_to_update


def get_views_to_register(resources_to_register, views_registered_urls_all_attributes):
    """
    Get the views to register.
    resources_to_register: List of resources to register.
    """

    views_to_register = [
        ViewModel(
            {
                "name": view["endpoint"],
                "url_rule": view["urls"],
                "description": view["resource"].DESCRIPTION,
            }
        )
        for view in resources_to_register
        if view["endpoint"] not in views_registered_urls_all_attributes.keys()
    ]

    return views_to_register, views_registered_urls_all_attributes


def get_database_view():
    """
    Get the database views.
    """
    views_registered_urls_all_attributes = {
        view.name: {
            "url_rule": view.url_rule,
            "description": view.description,
            "id": view.id,
        }
        for view in ViewModel.get_all_objects()
    }
    return views_registered_urls_all_attributes


def get_resources_to_register(external_app):
<<<<<<< HEAD
    resources = get_resources()
=======
>>>>>>> 2374e94a
    if external_app is None:
        resources_to_register = resources
        if current_app.config["ALARMS_ENDPOINTS"]:
            resources_to_register = resources + alarms_resources
            current_app.logger.info(" ALARMS ENDPOINTS ENABLED ")
    else:
        current_app.logger.info(f" USING EXTERNAL APP: {external_app} ")
        sys.path.append("./")
        external_module = import_module(external_app)
        if current_app.config["ALARMS_ENDPOINTS"]:
            resources_to_register = (
                external_module.endpoints.resources + resources + alarms_resources
            )
        else:
            resources_to_register = external_module.endpoints.resources + resources
    return resources_to_register<|MERGE_RESOLUTION|>--- conflicted
+++ resolved
@@ -5,11 +5,9 @@
 from flask import current_app
 from sqlalchemy.exc import DBAPIError, IntegrityError
 
-<<<<<<< HEAD
+from cornflow.endpoints import resources, alarms_resources
+
 from cornflow.endpoints import alarms_resources, get_resources
-=======
-from cornflow.endpoints import resources, alarms_resources
->>>>>>> 2374e94a
 
 # Imports from internal libraries
 from cornflow.models import ViewModel
@@ -186,10 +184,7 @@
 
 
 def get_resources_to_register(external_app):
-<<<<<<< HEAD
     resources = get_resources()
-=======
->>>>>>> 2374e94a
     if external_app is None:
         resources_to_register = resources
         if current_app.config["ALARMS_ENDPOINTS"]:

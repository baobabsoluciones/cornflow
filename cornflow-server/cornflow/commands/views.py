--- conflicted
+++ resolved
@@ -1,13 +1,8 @@
-<<<<<<< HEAD
 from types import ModuleType
-from typing import Union
-=======
-def register_views_command(verbose: bool = False):
->>>>>>> 8e0bcd82
 
 
 def register_views_command(
-    *, external_app: ModuleType = None, verbose: Union[bool, int] = False
+    *, external_app: ModuleType = None, verbose: bool = False
 ):
     from flask import current_app
     from sqlalchemy.exc import DBAPIError, IntegrityError
@@ -17,10 +12,6 @@
     elif external_app is not None:
         resources = external_app.endpoints.resources
 
-<<<<<<< HEAD
-=======
-    from cornflow.endpoints import resources
->>>>>>> 8e0bcd82
     from cornflow_core.models import ViewBaseModel
     from cornflow_core.shared import db
 

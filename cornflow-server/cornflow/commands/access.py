--- conflicted
+++ resolved
@@ -1,14 +1,9 @@
-<<<<<<< HEAD
 from types import ModuleType
-from typing import Union
 
 
 def access_init_command(
-    external_app: ModuleType = None, verbose: Union[bool, int] = False
+    external_app: ModuleType = None, verbose: bool = False
 ):
-=======
-def access_init_command(verbose: bool = False):
->>>>>>> 8e0bcd82
     from .actions import register_actions_command
     from .permissions import register_base_permissions_command
     from .roles import register_roles_command

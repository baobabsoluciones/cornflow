<<<<<<< HEAD
import sys
from importlib import import_module
import click
from cornflow.shared.const import (
    BASE_PERMISSION_ASSIGNATION,
    EXTRA_PERMISSION_ASSIGNATION,
=======
from flask import current_app
from sqlalchemy.exc import DBAPIError, IntegrityError

from cornflow.commands.auxiliar import (
    get_all_external,
    get_all_resources,
>>>>>>> a5f7ba2e
)
from cornflow.models import ViewModel, PermissionViewRoleModel
from cornflow.shared import db
from cornflow.shared.const import ALL_DEFAULT_ROLES, GET_ACTION
from cornflow.shared.const import (
    BASE_PERMISSION_ASSIGNATION,
)


def register_base_permissions_command(external_app: str = None, verbose: bool = False):
<<<<<<< HEAD
    if external_app is None:
        from cornflow.endpoints import resources, alarms_resources

        resources_to_register = resources
        extra_permissions = EXTRA_PERMISSION_ASSIGNATION
        if current_app.config["ALARMS_ENDPOINTS"]:
            resources_to_register = resources + alarms_resources
    elif external_app is not None:
        sys.path.append("./")
        external_module = import_module(external_app)
        resources_to_register = external_module.endpoints.resources
        try:
            extra_permissions = (
                EXTRA_PERMISSION_ASSIGNATION
                + external_module.shared.const.EXTRA_PERMISSION_ASSIGNATION
            )
        except AttributeError:
            extra_permissions = EXTRA_PERMISSION_ASSIGNATION
    else:
        resources_to_register = []
        exit()

=======
    """
    Register base permissions for the application.
    external_app: If provided, it will register the permissions for the external app.
    verbose: If True, it will print the permissions that are being registered.
    """
    # Get all resources, extra permissions, and custom roles actions
    resources_to_register, extra_permissions, custom_roles_actions = get_all_external(
        external_app
    )

    # Get all views in the database
>>>>>>> a5f7ba2e
    views_in_db = {view.name: view.id for view in ViewModel.get_all_objects()}
    permissions_in_db, permissions_in_db_keys = get_db_permissions()

    # Get all resources and roles with access
    resources_roles_with_access = get_all_resources(resources_to_register)

    # Get the new roles and base permissions assignation
    base_permissions_assignation = get_base_permissions(
        resources_roles_with_access, custom_roles_actions
    )
    # Get the permissions to register and delete
    permissions_tuples = get_permissions_in_code_as_tuples(
        resources_to_register,
        views_in_db,
        base_permissions_assignation,
        extra_permissions,
    )
    permissions_to_register = get_permissions_to_register(
        permissions_tuples, permissions_in_db_keys
    )
    permissions_to_delete = get_permissions_to_delete(
        permissions_tuples, resources_roles_with_access.keys(), permissions_in_db
    )

    # Save the new permissions in the data
    save_and_delete_permissions(permissions_to_register, permissions_to_delete)

    if len(permissions_to_register) > 0:
        current_app.logger.info(
            f"Permissions registered: {len(permissions_to_register)}"
        )
<<<<<<< HEAD
        for role, action, endpoint in extra_permissions
    ]
=======
    else:
        current_app.logger.info("No new permissions to register")
>>>>>>> a5f7ba2e

    if len(permissions_to_delete) > 0:
        current_app.logger.info(f"Permissions deleted: {len(permissions_to_delete)}")
    else:
        current_app.logger.info("No permissions to delete")


def save_new_roles(new_roles_to_add):
    """
    Save the new roles in the database.
    new_roles_to_add: List of new roles to add.
    """
    if len(new_roles_to_add) > 0:
        db.session.bulk_save_objects(new_roles_to_add)
        try:
            db.session.commit()
        except IntegrityError as e:
            db.session.rollback()
            current_app.logger.error(
                f"Integrity error on base permissions register: {e}"
            )
        except DBAPIError as e:
            db.session.rollback()
            current_app.logger.error(f"Unknown error on base permissions register: {e}")


def save_and_delete_permissions(permissions_to_register, permissions_to_delete):
    """
    Save and delete permissions in the database.
    permissions_to_register: List of permissions to register.
    permissions_to_delete: List of permissions to delete.
    """
    if len(permissions_to_register) > 0:
        db.session.bulk_save_objects(permissions_to_register)

    if len(permissions_to_delete) > 0:
        for permission in permissions_to_delete:
            db.session.delete(permission)
    try:
        db.session.commit()
    except IntegrityError as e:
        db.session.rollback()
        current_app.logger.error(f"Integrity error on base permissions register: {e}")
    except DBAPIError as e:
        db.session.rollback()
        current_app.logger.error(f"Unknown error on base permissions register: {e}")

    if "postgres" in str(db.session.get_bind()):
        db.engine.execute(
            "SELECT setval(pg_get_serial_sequence('permission_view', 'id'), MAX(id)) FROM permission_view;"
        )

        try:
            db.session.commit()
        except DBAPIError as e:
            db.session.rollback()
            current_app.logger.error(
                f"Unknown error on base permissions sequence updating: {e}"
            )


def get_permissions_to_delete(permissions_tuples, resources_names, permissions_in_db):
    """
    Get the permissions to delete.
    """
    permissions_to_delete = [
        permission
        for permission in permissions_in_db
        if (permission.role_id, permission.action_id, permission.api_view_id)
        not in permissions_tuples
    ]

    return permissions_to_delete


def get_permissions_to_register(permissions_tuples, permissions_in_db_keys):
    """
    Get the permissions to register.
    """
    # Convert set of tuples to list of PermissionViewRoleModel objects
    return [
        PermissionViewRoleModel(
            {
                "role_id": role_id,
                "action_id": action_id,
                "api_view_id": api_view_id,
            }
        )
        for role_id, action_id, api_view_id in permissions_tuples
        if (role_id, action_id, api_view_id) not in permissions_in_db_keys
    ]


def get_permissions_in_code_as_tuples(
    resources_to_register, views_in_db, base_permissions_assignation, extra_permissions
):
    """
    Get the permissions in code as tuples.
    """
    # Create base permissions using a set to avoid duplicates
    permissions_tuples = set()

    # Add permissions from ROLES_WITH_ACCESS
    for role, action in base_permissions_assignation:
        for view in resources_to_register:
            if role in view["resource"].ROLES_WITH_ACCESS:
                permissions_tuples.add((role, action, views_in_db[view["endpoint"]]))

    # Add permissions from extra_permissions
    for role, action, endpoint in extra_permissions:
        if endpoint in views_in_db:
            permissions_tuples.add((role, action, views_in_db[endpoint]))

    return permissions_tuples


def get_base_permissions(resources_roles_with_access, custom_roles_actions):
    """
    Get the new roles and base permissions assignation.
    resources_roles_with_access: Dictionary of resources and roles with access.
    custom_roles_actions: Dictionary mapping custom roles to their allowed actions.
    """
    # Get all custom roles (both new and existing) that appear in ROLES_WITH_ACCESS
    all_custom_roles_in_access = set(
        [
            role
            for roles in resources_roles_with_access.values()
            for role in roles
            if role not in ALL_DEFAULT_ROLES
        ]
    )

    # Validate that all custom roles are defined in custom_roles_actions
    undefined_roles = all_custom_roles_in_access - set(custom_roles_actions.keys())
    if undefined_roles:
        raise ValueError(
            f"The following custom roles are used in code but not defined in CUSTOM_ROLES_ACTIONS: {undefined_roles}. "
            f"Please define their allowed actions in the CUSTOM_ROLES_ACTIONS dictionary in shared/const.py."
        )

    # Create extended permission assignation including all custom roles
    # For custom roles, use the actions defined in custom_roles_actions
    custom_permissions = [
        (custom_role, action)
        for custom_role in all_custom_roles_in_access
        for action in custom_roles_actions[custom_role]
    ]

    base_permissions_assignation = BASE_PERMISSION_ASSIGNATION + custom_permissions

    return base_permissions_assignation


def get_db_permissions():
    """
    Get all permissions in the database.
    """
    permissions_in_db = [perm for perm in PermissionViewRoleModel.get_all_objects()]
    permissions_in_db_keys = [
        (perm.role_id, perm.action_id, perm.api_view_id) for perm in permissions_in_db
    ]

    return permissions_in_db, permissions_in_db_keys


def register_dag_permissions_command(
    open_deployment: int = None, verbose: bool = False
):
    """
    Register DAG permissions.
    open_deployment: If 1, it will register the permissions for the open deployment.
    verbose: If True, it will print the permissions that are being registered.
    """

    from flask import current_app
    from sqlalchemy.exc import DBAPIError, IntegrityError

    from cornflow.models import DeployedOrch, PermissionsDAG, UserModel
    from cornflow.shared import db

    if open_deployment is None:
        open_deployment = int(current_app.config["OPEN_DEPLOYMENT"])

    existing_permissions = [
        (permission.dag_id, permission.user_id)
        for permission in PermissionsDAG.get_all_objects()
    ]

    try:
        db.session.commit()
    except DBAPIError as e:
        db.session.rollback()
        current_app.logger.error(f"Unknown error on database commit: {e}")

    all_users = UserModel.get_all_users().all()
    all_dags = DeployedOrch.get_all_objects().all()

    if open_deployment == 1:

        permissions = [
            PermissionsDAG({"dag_id": dag.id, "user_id": user.id})
            for user in all_users
            for dag in all_dags
            if (dag.id, user.id) not in existing_permissions
        ]

    else:
        permissions = [
            PermissionsDAG({"dag_id": dag.id, "user_id": user.id})
            for user in all_users
            for dag in all_dags
            if (dag.id, user.id) not in existing_permissions and user.is_service_user()
        ]

    if len(permissions) > 1:
        db.session.bulk_save_objects(permissions)

    try:
        db.session.commit()
    except IntegrityError as e:
        db.session.rollback()
        current_app.logger.error(f"Integrity error on dag permissions register: {e}")
    except DBAPIError as e:
        db.session.rollback()
        current_app.logger.error(f"Unknown error on dag permissions register: {e}")

    if "postgres" in str(db.session.get_bind()):
        db.engine.execute(
            "SELECT setval(pg_get_serial_sequence('permission_dag', 'id'), MAX(id)) FROM permission_dag;"
        )

        try:
            db.session.commit()
        except DBAPIError as e:
            db.session.rollback()
            current_app.logger.error(
                f"Unknown error on dag permissions sequence updating: {e}"
            )

    if verbose:
        click.echo(f"DAG permissions registered")
        if len(permissions) > 1:
            current_app.logger.info(f"DAG permissions registered: {len(permissions)}")
        else:
            current_app.logger.info("No new DAG permissions")
    
    pass<|MERGE_RESOLUTION|>--- conflicted
+++ resolved
@@ -1,52 +1,22 @@
-<<<<<<< HEAD
+from flask import current_app
+from sqlalchemy.exc import DBAPIError, IntegrityError
+
+from cornflow.commands.auxiliar import (
+    get_all_external,
+    get_all_resources,
+)
+from cornflow.models import ViewModel, PermissionViewRoleModel
+from cornflow.shared import db
+from cornflow.shared.const import ALL_DEFAULT_ROLES, GET_ACTION
 import sys
 from importlib import import_module
 import click
 from cornflow.shared.const import (
     BASE_PERMISSION_ASSIGNATION,
-    EXTRA_PERMISSION_ASSIGNATION,
-=======
-from flask import current_app
-from sqlalchemy.exc import DBAPIError, IntegrityError
-
-from cornflow.commands.auxiliar import (
-    get_all_external,
-    get_all_resources,
->>>>>>> a5f7ba2e
 )
-from cornflow.models import ViewModel, PermissionViewRoleModel
-from cornflow.shared import db
-from cornflow.shared.const import ALL_DEFAULT_ROLES, GET_ACTION
-from cornflow.shared.const import (
-    BASE_PERMISSION_ASSIGNATION,
-)
 
 
 def register_base_permissions_command(external_app: str = None, verbose: bool = False):
-<<<<<<< HEAD
-    if external_app is None:
-        from cornflow.endpoints import resources, alarms_resources
-
-        resources_to_register = resources
-        extra_permissions = EXTRA_PERMISSION_ASSIGNATION
-        if current_app.config["ALARMS_ENDPOINTS"]:
-            resources_to_register = resources + alarms_resources
-    elif external_app is not None:
-        sys.path.append("./")
-        external_module = import_module(external_app)
-        resources_to_register = external_module.endpoints.resources
-        try:
-            extra_permissions = (
-                EXTRA_PERMISSION_ASSIGNATION
-                + external_module.shared.const.EXTRA_PERMISSION_ASSIGNATION
-            )
-        except AttributeError:
-            extra_permissions = EXTRA_PERMISSION_ASSIGNATION
-    else:
-        resources_to_register = []
-        exit()
-
-=======
     """
     Register base permissions for the application.
     external_app: If provided, it will register the permissions for the external app.
@@ -58,7 +28,6 @@
     )
 
     # Get all views in the database
->>>>>>> a5f7ba2e
     views_in_db = {view.name: view.id for view in ViewModel.get_all_objects()}
     permissions_in_db, permissions_in_db_keys = get_db_permissions()
 
@@ -90,13 +59,8 @@
         current_app.logger.info(
             f"Permissions registered: {len(permissions_to_register)}"
         )
-<<<<<<< HEAD
-        for role, action, endpoint in extra_permissions
-    ]
-=======
     else:
         current_app.logger.info("No new permissions to register")
->>>>>>> a5f7ba2e
 
     if len(permissions_to_delete) > 0:
         current_app.logger.info(f"Permissions deleted: {len(permissions_to_delete)}")
@@ -342,5 +306,5 @@
             current_app.logger.info(f"DAG permissions registered: {len(permissions)}")
         else:
             current_app.logger.info("No new DAG permissions")
-    
+
     pass
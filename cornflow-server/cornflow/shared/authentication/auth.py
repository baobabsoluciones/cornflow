--- conflicted
+++ resolved
@@ -5,16 +5,8 @@
 # Imports from external libraries
 import jwt
 import requests
-<<<<<<< HEAD
 from jwt.algorithms import RSAAlgorithm
-from datetime import datetime, timedelta
-=======
-
-from cryptography.hazmat.backends import default_backend
-from cryptography.hazmat.primitives import serialization
-from cryptography.hazmat.primitives.asymmetric.rsa import RSAPublicNumbers
 from datetime import datetime, timedelta, timezone
->>>>>>> a9b31e21
 from flask import request, g, current_app, Request
 from functools import wraps
 from typing import Tuple
@@ -117,14 +109,9 @@
         payload = {
             "exp": datetime.now(timezone.utc)
             + timedelta(hours=float(current_app.config["TOKEN_DURATION"])),
-<<<<<<< HEAD
-            "iat": datetime.utcnow(),
+            "iat": datetime.now(timezone.utc),
             "sub": user.username,
             "iss": INTERNAL_TOKEN_ISSUER,
-=======
-            "iat": datetime.now(timezone.utc),
-            "sub": user_id,
->>>>>>> a9b31e21
         }
 
         return jwt.encode(
@@ -461,16 +448,9 @@
             )
 
         payload = {
-<<<<<<< HEAD
-            "exp": datetime.utcnow()
-            + timedelta(hours=float(current_app.config["TOKEN_DURATION"])),
-            "iat": datetime.utcnow(),
+            "iat": datetime.now(timezone.utc),
             "sub": user.username,
             "iss": INTERNAL_TOKEN_ISSUER,
-=======
-            "iat": datetime.now(timezone.utc),
-            "sub": user_id,
->>>>>>> a9b31e21
         }
 
         return jwt.encode(

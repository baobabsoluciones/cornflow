"""
In this file we import the values for different constants on cornflow server
"""
<<<<<<< HEAD

=======
>>>>>>> 2374e94a
CORNFLOW_VERSION = "1.2.3"
INTERNAL_TOKEN_ISSUER = "cornflow"

# endpoints responses for health check
STATUS_HEALTHY = "healthy"
STATUS_UNHEALTHY = "unhealthy"

# execution states for executions table
EXEC_STATE_CORRECT = 1
EXEC_STATE_MANUAL = 2
EXEC_STATE_RUNNING = 0
EXEC_STATE_ERROR = -1
EXEC_STATE_STOPPED = -2
EXEC_STATE_ERROR_START = -3
EXEC_STATE_NOT_RUN = -4
EXEC_STATE_UNKNOWN = -5
EXEC_STATE_SAVING = -6
EXEC_STATE_QUEUED = -7

EXECUTION_STATE_MESSAGE_DICT = {
    EXEC_STATE_CORRECT: "The execution has been solved correctly.",
    EXEC_STATE_RUNNING: "The execution is currently running.",
    EXEC_STATE_ERROR: "The execution has found an error.",
    EXEC_STATE_STOPPED: "The execution has stopped running.",
    EXEC_STATE_ERROR_START: "The execution couldn't start running.",
    EXEC_STATE_NOT_RUN: "The execution wasn't run by user choice.",
    EXEC_STATE_UNKNOWN: "The execution has an unknown error.",
    EXEC_STATE_SAVING: "The execution executed ok but failed while saving it.",
    EXEC_STATE_MANUAL: "The execution was loaded manually.",
    EXEC_STATE_QUEUED: "The execution is currently queued.",
}

# derived constants
MIN_EXECUTION_STATUS_CODE = min(EXECUTION_STATE_MESSAGE_DICT.keys())
MAX_EXECUTION_STATUS_CODE = max(EXECUTION_STATE_MESSAGE_DICT.keys())
DEFAULT_EXECUTION_CODE = EXEC_STATE_RUNNING

AIRFLOW_TO_STATE_MAP = dict(
    success=EXEC_STATE_CORRECT,
    running=EXEC_STATE_RUNNING,
    failed=EXEC_STATE_ERROR,
    queued=EXEC_STATE_QUEUED,
)

# These codes and names are inherited from flask app builder in order to have the same names and values
# as this library that is the base of airflow
AUTH_DB = 1
AUTH_LDAP = 2
AUTH_OAUTH = 4
AUTH_OID = 0

GET_ACTION = 1
PATCH_ACTION = 2
POST_ACTION = 3
PUT_ACTION = 4
DELETE_ACTION = 5

ALL_DEFAULT_ACTIONS = [GET_ACTION, PATCH_ACTION, POST_ACTION, PUT_ACTION, DELETE_ACTION]

VIEWER_ROLE = 1
PLANNER_ROLE = 2
ADMIN_ROLE = 3
SERVICE_ROLE = 4

ALL_DEFAULT_ROLES = [VIEWER_ROLE, PLANNER_ROLE, ADMIN_ROLE, SERVICE_ROLE]

ACTIONS_MAP = {
    GET_ACTION: "can_get",
    PATCH_ACTION: "can_patch",
    POST_ACTION: "can_post",
    PUT_ACTION: "can_put",
    DELETE_ACTION: "can_delete",
}

PERMISSION_METHOD_MAP = {
    "GET": GET_ACTION,
    "PATCH": PATCH_ACTION,
    "POST": POST_ACTION,
    "PUT": PUT_ACTION,
    "DELETE": DELETE_ACTION,
}

ROLES_MAP = {
    PLANNER_ROLE: "planner",
    VIEWER_ROLE: "viewer",
    ADMIN_ROLE: "admin",
    SERVICE_ROLE: "service",
}

BASE_PERMISSION_ASSIGNATION = [
    (VIEWER_ROLE, GET_ACTION),
    (PLANNER_ROLE, GET_ACTION),
    (PLANNER_ROLE, PATCH_ACTION),
    (PLANNER_ROLE, POST_ACTION),
    (PLANNER_ROLE, PUT_ACTION),
    (PLANNER_ROLE, DELETE_ACTION),
    (ADMIN_ROLE, GET_ACTION),
    (ADMIN_ROLE, PATCH_ACTION),
    (ADMIN_ROLE, POST_ACTION),
    (ADMIN_ROLE, PUT_ACTION),
    (ADMIN_ROLE, DELETE_ACTION),
    (SERVICE_ROLE, GET_ACTION),
    (SERVICE_ROLE, PATCH_ACTION),
    (SERVICE_ROLE, PUT_ACTION),
    (SERVICE_ROLE, DELETE_ACTION),
    (SERVICE_ROLE, POST_ACTION),
]

EXTRA_PERMISSION_ASSIGNATION = [
    (VIEWER_ROLE, PUT_ACTION, "user-detail"),
]

# migrations constants
MIGRATIONS_DEFAULT_PATH = "./cornflow/migrations"

# Costants for messages that are given back on exceptions
AIRFLOW_NOT_REACHABLE_MSG = "Airflow is not reachable"
DAG_PAUSED_MSG = "The dag exists but it is paused in airflow"
AIRFLOW_ERROR_MSG = "Airflow responded with an error:"
DATA_DOES_NOT_EXIST_MSG = "The data entity does not exist on the database"

# Conditional endpoints
CONDITIONAL_ENDPOINTS = {
    "signup": "/signup/",
    "login": "/login/",
}<|MERGE_RESOLUTION|>--- conflicted
+++ resolved
@@ -1,10 +1,6 @@
 """
 In this file we import the values for different constants on cornflow server
 """
-<<<<<<< HEAD
-
-=======
->>>>>>> 2374e94a
 CORNFLOW_VERSION = "1.2.3"
 INTERNAL_TOKEN_ISSUER = "cornflow"
 

"""
In this file we import the values for different constants on cornflow server
"""
<<<<<<< HEAD

# CORNFLOW BACKEND
AIRFLOW_BACKEND = 1
DATABRICKS_BACKEND = 2


CORNFLOW_VERSION = "1.2.1"
=======
CORNFLOW_VERSION = "1.2.3"
>>>>>>> a5f7ba2e
INTERNAL_TOKEN_ISSUER = "cornflow"

# endpoints responses for health check
STATUS_HEALTHY = "healthy"
STATUS_UNHEALTHY = "unhealthy"

# execution states for executions table
EXEC_STATE_CORRECT = 1
EXEC_STATE_MANUAL = 2
EXEC_STATE_RUNNING = 0
EXEC_STATE_ERROR = -1
EXEC_STATE_STOPPED = -2
EXEC_STATE_ERROR_START = -3
EXEC_STATE_NOT_RUN = -4
EXEC_STATE_UNKNOWN = -5
EXEC_STATE_SAVING = -6
EXEC_STATE_QUEUED = -7

EXECUTION_STATE_MESSAGE_DICT = {
    EXEC_STATE_CORRECT: "The execution has been solved correctly.",
    EXEC_STATE_RUNNING: "The execution is currently running.",
    EXEC_STATE_ERROR: "The execution has found an error.",
    EXEC_STATE_STOPPED: "The execution has stopped running.",
    EXEC_STATE_ERROR_START: "The execution couldn't start running.",
    EXEC_STATE_NOT_RUN: "The execution wasn't run by user choice.",
    EXEC_STATE_UNKNOWN: "The execution has an unknown error.",
    EXEC_STATE_SAVING: "The execution executed ok but failed while saving it.",
    EXEC_STATE_MANUAL: "The execution was loaded manually.",
    EXEC_STATE_QUEUED: "The execution is currently queued.",
}

# derived constants
MIN_EXECUTION_STATUS_CODE = min(EXECUTION_STATE_MESSAGE_DICT.keys())
MAX_EXECUTION_STATUS_CODE = max(EXECUTION_STATE_MESSAGE_DICT.keys())
DEFAULT_EXECUTION_CODE = EXEC_STATE_RUNNING

AIRFLOW_TO_STATE_MAP = dict(
    success=EXEC_STATE_CORRECT,
    running=EXEC_STATE_RUNNING,
    failed=EXEC_STATE_ERROR,
    queued=EXEC_STATE_QUEUED,
)
# SIGNUP OPTIONS
# NO_SIGNUP: no signup endpoint
# SIGNUP_WITH_NO_AUTH: signup endpoint with no auth
# SIGNUP_WITH_AUTH: signup endpoint with auth
NO_SIGNUP = 0
SIGNUP_WITH_NO_AUTH = 1
SIGNUP_WITH_AUTH = 2

DATABRICKS_TO_STATE_MAP = dict(
    BLOCKED=EXEC_STATE_QUEUED,
    PENDING=EXEC_STATE_QUEUED,
    QUEUED=EXEC_STATE_QUEUED,
    RUNNING=EXEC_STATE_RUNNING,
    TERMINATING=EXEC_STATE_RUNNING,
    SUCCESS=EXEC_STATE_CORRECT,
    USER_CANCELED=EXEC_STATE_STOPPED,
    OTHER_FINISH_ERROR=EXEC_STATE_ERROR,
    RUN_EXECUTION_ERROR=EXEC_STATE_ERROR,
)

DATABRICKS_FINISH_TO_STATE_MAP = dict(
    SUCCESS=EXEC_STATE_CORRECT,
    USER_CANCELED=EXEC_STATE_STOPPED,
)

DATABRICKS_TERMINATE_STATE = "TERMINATED"
# These codes and names are inherited from flask app builder in order to have the same names and values
# as this library that is the base of airflow
AUTH_DB = 1
AUTH_LDAP = 2
AUTH_OAUTH = 4
AUTH_OID = 0

GET_ACTION = 1
PATCH_ACTION = 2
POST_ACTION = 3
PUT_ACTION = 4
DELETE_ACTION = 5

ALL_DEFAULT_ACTIONS = [GET_ACTION, PATCH_ACTION, POST_ACTION, PUT_ACTION, DELETE_ACTION]

VIEWER_ROLE = 1
PLANNER_ROLE = 2
ADMIN_ROLE = 3
SERVICE_ROLE = 4

ALL_DEFAULT_ROLES = [VIEWER_ROLE, PLANNER_ROLE, ADMIN_ROLE, SERVICE_ROLE]

ACTIONS_MAP = {
    GET_ACTION: "can_get",
    PATCH_ACTION: "can_patch",
    POST_ACTION: "can_post",
    PUT_ACTION: "can_put",
    DELETE_ACTION: "can_delete",
}

PERMISSION_METHOD_MAP = {
    "GET": GET_ACTION,
    "PATCH": PATCH_ACTION,
    "POST": POST_ACTION,
    "PUT": PUT_ACTION,
    "DELETE": DELETE_ACTION,
}

ROLES_MAP = {
    PLANNER_ROLE: "planner",
    VIEWER_ROLE: "viewer",
    ADMIN_ROLE: "admin",
    SERVICE_ROLE: "service",
}

BASE_PERMISSION_ASSIGNATION = [
    (VIEWER_ROLE, GET_ACTION),
    (PLANNER_ROLE, GET_ACTION),
    (PLANNER_ROLE, PATCH_ACTION),
    (PLANNER_ROLE, POST_ACTION),
    (PLANNER_ROLE, PUT_ACTION),
    (PLANNER_ROLE, DELETE_ACTION),
    (ADMIN_ROLE, GET_ACTION),
    (ADMIN_ROLE, PATCH_ACTION),
    (ADMIN_ROLE, POST_ACTION),
    (ADMIN_ROLE, PUT_ACTION),
    (ADMIN_ROLE, DELETE_ACTION),
    (SERVICE_ROLE, GET_ACTION),
    (SERVICE_ROLE, PATCH_ACTION),
    (SERVICE_ROLE, PUT_ACTION),
    (SERVICE_ROLE, DELETE_ACTION),
    (SERVICE_ROLE, POST_ACTION),
]

EXTRA_PERMISSION_ASSIGNATION = [
    (VIEWER_ROLE, PUT_ACTION, "user-detail"),
]

# migrations constants
MIGRATIONS_DEFAULT_PATH = "./cornflow/migrations"

# Costants for messages that are given back on exceptions
AIRFLOW_NOT_REACHABLE_MSG = "Airflow is not reachable"
DAG_PAUSED_MSG = "The dag exists but it is paused in airflow"
AIRFLOW_ERROR_MSG = "Airflow responded with an error:"
DATA_DOES_NOT_EXIST_MSG = "The data entity does not exist on the database"

# Conditional endpoints
CONDITIONAL_ENDPOINTS = {
    "signup": "/signup/",
    "login": "/login/",
}
<|MERGE_RESOLUTION|>--- conflicted
+++ resolved
@@ -1,17 +1,13 @@
 """
 In this file we import the values for different constants on cornflow server
 """
-<<<<<<< HEAD
 
 # CORNFLOW BACKEND
 AIRFLOW_BACKEND = 1
 DATABRICKS_BACKEND = 2
 
 
-CORNFLOW_VERSION = "1.2.1"
-=======
 CORNFLOW_VERSION = "1.2.3"
->>>>>>> a5f7ba2e
 INTERNAL_TOKEN_ISSUER = "cornflow"
 
 # endpoints responses for health check

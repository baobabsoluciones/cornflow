"""
In this file we import the values for different constants on cornflow server
"""
<<<<<<< HEAD
CORNFLOW_VERSION = "1.2.1"
=======
CORNFLOW_VERSION = "1.2.3"
>>>>>>> 27d7e784
INTERNAL_TOKEN_ISSUER = "cornflow"

# endpoints responses for health check
STATUS_HEALTHY = "healthy"
STATUS_UNHEALTHY = "unhealthy"

# execution states for executions table
EXEC_STATE_CORRECT = 1
EXEC_STATE_MANUAL = 2
EXEC_STATE_RUNNING = 0
EXEC_STATE_ERROR = -1
EXEC_STATE_STOPPED = -2
EXEC_STATE_ERROR_START = -3
EXEC_STATE_NOT_RUN = -4
EXEC_STATE_UNKNOWN = -5
EXEC_STATE_SAVING = -6
EXEC_STATE_QUEUED = -7

EXECUTION_STATE_MESSAGE_DICT = {
    EXEC_STATE_CORRECT: "The execution has been solved correctly.",
    EXEC_STATE_RUNNING: "The execution is currently running.",
    EXEC_STATE_ERROR: "The execution has found an error.",
    EXEC_STATE_STOPPED: "The execution has stopped running.",
    EXEC_STATE_ERROR_START: "The execution couldn't start running.",
    EXEC_STATE_NOT_RUN: "The execution wasn't run by user choice.",
    EXEC_STATE_UNKNOWN: "The execution has an unknown error.",
    EXEC_STATE_SAVING: "The execution executed ok but failed while saving it.",
    EXEC_STATE_MANUAL: "The execution was loaded manually.",
    EXEC_STATE_QUEUED: "The execution is currently queued.",
}

# derived constants
MIN_EXECUTION_STATUS_CODE = min(EXECUTION_STATE_MESSAGE_DICT.keys())
MAX_EXECUTION_STATUS_CODE = max(EXECUTION_STATE_MESSAGE_DICT.keys())
DEFAULT_EXECUTION_CODE = EXEC_STATE_RUNNING

AIRFLOW_TO_STATE_MAP = dict(
    success=EXEC_STATE_CORRECT,
    running=EXEC_STATE_RUNNING,
    failed=EXEC_STATE_ERROR,
    queued=EXEC_STATE_QUEUED,
)

# These codes and names are inherited from flask app builder in order to have the same names and values
# as this library that is the base of airflow
AUTH_DB = 1
AUTH_LDAP = 2
AUTH_OAUTH = 4
AUTH_OID = 0

GET_ACTION = 1
PATCH_ACTION = 2
POST_ACTION = 3
PUT_ACTION = 4
DELETE_ACTION = 5

ALL_DEFAULT_ACTIONS = [GET_ACTION, PATCH_ACTION, POST_ACTION, PUT_ACTION, DELETE_ACTION]

VIEWER_ROLE = 1
PLANNER_ROLE = 2
ADMIN_ROLE = 3
SERVICE_ROLE = 4

ALL_DEFAULT_ROLES = [VIEWER_ROLE, PLANNER_ROLE, ADMIN_ROLE, SERVICE_ROLE]

ACTIONS_MAP = {
    GET_ACTION: "can_get",
    PATCH_ACTION: "can_patch",
    POST_ACTION: "can_post",
    PUT_ACTION: "can_put",
    DELETE_ACTION: "can_delete",
}

PERMISSION_METHOD_MAP = {
    "GET": GET_ACTION,
    "PATCH": PATCH_ACTION,
    "POST": POST_ACTION,
    "PUT": PUT_ACTION,
    "DELETE": DELETE_ACTION,
}

ROLES_MAP = {
    PLANNER_ROLE: "planner",
    VIEWER_ROLE: "viewer",
    ADMIN_ROLE: "admin",
    SERVICE_ROLE: "service",
}

BASE_PERMISSION_ASSIGNATION = [
    (VIEWER_ROLE, GET_ACTION),
    (PLANNER_ROLE, GET_ACTION),
    (PLANNER_ROLE, PATCH_ACTION),
    (PLANNER_ROLE, POST_ACTION),
    (PLANNER_ROLE, PUT_ACTION),
    (PLANNER_ROLE, DELETE_ACTION),
    (ADMIN_ROLE, GET_ACTION),
    (ADMIN_ROLE, PATCH_ACTION),
    (ADMIN_ROLE, POST_ACTION),
    (ADMIN_ROLE, PUT_ACTION),
    (ADMIN_ROLE, DELETE_ACTION),
    (SERVICE_ROLE, GET_ACTION),
    (SERVICE_ROLE, PATCH_ACTION),
    (SERVICE_ROLE, PUT_ACTION),
    (SERVICE_ROLE, DELETE_ACTION),
    (SERVICE_ROLE, POST_ACTION),
]

EXTRA_PERMISSION_ASSIGNATION = [
    (VIEWER_ROLE, PUT_ACTION, "user-detail"),
]

# migrations constants
MIGRATIONS_DEFAULT_PATH = "./cornflow/migrations"

# Costants for messages that are given back on exceptions
AIRFLOW_NOT_REACHABLE_MSG = "Airflow is not reachable"
DAG_PAUSED_MSG = "The dag exists but it is paused in airflow"
AIRFLOW_ERROR_MSG = "Airflow responded with an error:"
DATA_DOES_NOT_EXIST_MSG = "The data entity does not exist on the database"<|MERGE_RESOLUTION|>--- conflicted
+++ resolved
@@ -1,11 +1,7 @@
 """
 In this file we import the values for different constants on cornflow server
 """
-<<<<<<< HEAD
-CORNFLOW_VERSION = "1.2.1"
-=======
 CORNFLOW_VERSION = "1.2.3"
->>>>>>> 27d7e784
 INTERNAL_TOKEN_ISSUER = "cornflow"
 
 # endpoints responses for health check

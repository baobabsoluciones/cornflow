"""
In this file we import the values for different constants on cornflow server
"""

<<<<<<< HEAD
# CORNFLOW BACKEND
AIRFLOW_BACKEND = 1
DATABRICKS_BACKEND = 2


CORNFLOW_VERSION = "2.0.0a21"
=======
CORNFLOW_VERSION = "1.2.4"
>>>>>>> a3e8e484
INTERNAL_TOKEN_ISSUER = "cornflow"

# endpoints responses for health check
STATUS_HEALTHY = "healthy"
STATUS_UNHEALTHY = "unhealthy"

# execution states for executions table
EXEC_STATE_CORRECT = 1
EXEC_STATE_MANUAL = 2
EXEC_STATE_RUNNING = 0
EXEC_STATE_ERROR = -1
EXEC_STATE_STOPPED = -2
EXEC_STATE_ERROR_START = -3
EXEC_STATE_NOT_RUN = -4
EXEC_STATE_UNKNOWN = -5
EXEC_STATE_SAVING = -6
EXEC_STATE_QUEUED = -7

EXECUTION_STATE_MESSAGE_DICT = {
    EXEC_STATE_CORRECT: "The execution has been solved correctly.",
    EXEC_STATE_RUNNING: "The execution is currently running.",
    EXEC_STATE_ERROR: "The execution has found an error.",
    EXEC_STATE_STOPPED: "The execution has stopped running.",
    EXEC_STATE_ERROR_START: "The execution couldn't start running.",
    EXEC_STATE_NOT_RUN: "The execution wasn't run by user choice.",
    EXEC_STATE_UNKNOWN: "The execution has an unknown error.",
    EXEC_STATE_SAVING: "The execution executed ok but failed while saving it.",
    EXEC_STATE_MANUAL: "The execution was loaded manually.",
    EXEC_STATE_QUEUED: "The execution is currently queued.",
}

# derived constants
MIN_EXECUTION_STATUS_CODE = min(EXECUTION_STATE_MESSAGE_DICT.keys())
MAX_EXECUTION_STATUS_CODE = max(EXECUTION_STATE_MESSAGE_DICT.keys())
DEFAULT_EXECUTION_CODE = EXEC_STATE_RUNNING

AIRFLOW_TO_STATE_MAP = dict(
    success=EXEC_STATE_CORRECT,
    running=EXEC_STATE_RUNNING,
    failed=EXEC_STATE_ERROR,
    queued=EXEC_STATE_QUEUED,
)
# SIGNUP OPTIONS
# NO_SIGNUP: no signup endpoint
# SIGNUP_WITH_NO_AUTH: signup endpoint with no auth
# SIGNUP_WITH_AUTH: signup endpoint with auth
NO_SIGNUP = 0
SIGNUP_WITH_NO_AUTH = 1
SIGNUP_WITH_AUTH = 2

DATABRICKS_TO_STATE_MAP = dict(
    BLOCKED=EXEC_STATE_QUEUED,
    PENDING=EXEC_STATE_QUEUED,
    QUEUED=EXEC_STATE_QUEUED,
    RUNNING=EXEC_STATE_RUNNING,
    TERMINATING=EXEC_STATE_RUNNING,
    SUCCESS=EXEC_STATE_CORRECT,
    USER_CANCELED=EXEC_STATE_STOPPED,
    OTHER_FINISH_ERROR=EXEC_STATE_ERROR,
    RUN_EXECUTION_ERROR=EXEC_STATE_ERROR,
)

DATABRICKS_FINISH_TO_STATE_MAP = dict(
    SUCCESS=EXEC_STATE_CORRECT,
    USER_CANCELED=EXEC_STATE_STOPPED,
)

DATABRICKS_TERMINATE_STATE = "TERMINATED"
# These codes and names are inherited from flask app builder in order to have the same names and values
# as this library that is the base of airflow
AUTH_DB = 1
AUTH_LDAP = 2
AUTH_OAUTH = 4
AUTH_OID = 0

GET_ACTION = 1
PATCH_ACTION = 2
POST_ACTION = 3
PUT_ACTION = 4
DELETE_ACTION = 5

ALL_DEFAULT_ACTIONS = [GET_ACTION, PATCH_ACTION, POST_ACTION, PUT_ACTION, DELETE_ACTION]

VIEWER_ROLE = 1
PLANNER_ROLE = 2
ADMIN_ROLE = 3
SERVICE_ROLE = 4

ALL_DEFAULT_ROLES = [VIEWER_ROLE, PLANNER_ROLE, ADMIN_ROLE, SERVICE_ROLE]

ACTIONS_MAP = {
    GET_ACTION: "can_get",
    PATCH_ACTION: "can_patch",
    POST_ACTION: "can_post",
    PUT_ACTION: "can_put",
    DELETE_ACTION: "can_delete",
}

PERMISSION_METHOD_MAP = {
    "GET": GET_ACTION,
    "PATCH": PATCH_ACTION,
    "POST": POST_ACTION,
    "PUT": PUT_ACTION,
    "DELETE": DELETE_ACTION,
}

ROLES_MAP = {
    PLANNER_ROLE: "planner",
    VIEWER_ROLE: "viewer",
    ADMIN_ROLE: "admin",
    SERVICE_ROLE: "service",
}

BASE_PERMISSION_ASSIGNATION = [
    (VIEWER_ROLE, GET_ACTION),
    (PLANNER_ROLE, GET_ACTION),
    (PLANNER_ROLE, PATCH_ACTION),
    (PLANNER_ROLE, POST_ACTION),
    (PLANNER_ROLE, PUT_ACTION),
    (PLANNER_ROLE, DELETE_ACTION),
    (ADMIN_ROLE, GET_ACTION),
    (ADMIN_ROLE, PATCH_ACTION),
    (ADMIN_ROLE, POST_ACTION),
    (ADMIN_ROLE, PUT_ACTION),
    (ADMIN_ROLE, DELETE_ACTION),
    (SERVICE_ROLE, GET_ACTION),
    (SERVICE_ROLE, PATCH_ACTION),
    (SERVICE_ROLE, PUT_ACTION),
    (SERVICE_ROLE, DELETE_ACTION),
    (SERVICE_ROLE, POST_ACTION),
]

EXTRA_PERMISSION_ASSIGNATION = [
    (VIEWER_ROLE, PUT_ACTION, "user-detail"),
]

# migrations constants
MIGRATIONS_DEFAULT_PATH = "./cornflow/migrations"

# Costants for messages that are given back on exceptions
AIRFLOW_NOT_REACHABLE_MSG = "Airflow is not reachable"
DAG_PAUSED_MSG = "The dag exists but it is paused in airflow"
AIRFLOW_ERROR_MSG = "Airflow responded with an error:"
DATA_DOES_NOT_EXIST_MSG = "The data entity does not exist on the database"

# Conditional endpoints
CONDITIONAL_ENDPOINTS = {
    "signup": "/signup/",
    "login": "/login/",
}<|MERGE_RESOLUTION|>--- conflicted
+++ resolved
@@ -2,16 +2,12 @@
 In this file we import the values for different constants on cornflow server
 """
 
-<<<<<<< HEAD
 # CORNFLOW BACKEND
 AIRFLOW_BACKEND = 1
 DATABRICKS_BACKEND = 2
 
 
 CORNFLOW_VERSION = "2.0.0a21"
-=======
-CORNFLOW_VERSION = "1.2.4"
->>>>>>> a3e8e484
 INTERNAL_TOKEN_ISSUER = "cornflow"
 
 # endpoints responses for health check

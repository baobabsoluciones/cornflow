"""
External endpoints to manage the executions: create new ones, list all of them, get one in particular
or check the status of an ongoing one
These endpoints hve different access url, but manage the same data entities
"""

# Import from libraries
from cornflow_client.airflow.api import Airflow
from cornflow_client.constants import INSTANCE_SCHEMA, CONFIG_SCHEMA, SOLUTION_SCHEMA
from flask import request, current_app
from flask_apispec import marshal_with, use_kwargs, doc

# Import from internal modules
from cornflow.endpoints.meta_resource import BaseMetaResource
from cornflow.models import InstanceModel, DeployedDAG, ExecutionModel
from cornflow.schemas.execution import (
    ExecutionDetailsEndpointResponse,
    ExecutionDetailsEndpointWithIndicatorsResponse,
    ExecutionDataEndpointResponse,
    ExecutionLogEndpointResponse,
    ExecutionStatusEndpointResponse,
    ExecutionStatusEndpointUpdate,
    ExecutionRequest,
    ExecutionEditRequest,
    QueryFiltersExecution,
    ReLaunchExecutionRequest,
    ExecutionDetailsWithIndicatorsAndLogResponse,
)
from cornflow.shared.authentication import Auth, authenticate
from cornflow.shared.compress import compressed
from cornflow.shared.const import (
    AIRFLOW_ERROR_MSG,
    AIRFLOW_NOT_REACHABLE_MSG,
    DAG_PAUSED_MSG,
    EXEC_STATE_RUNNING,
    EXEC_STATE_ERROR,
    EXEC_STATE_ERROR_START,
    EXEC_STATE_NOT_RUN,
    EXEC_STATE_UNKNOWN,
    EXECUTION_STATE_MESSAGE_DICT,
    AIRFLOW_TO_STATE_MAP,
    EXEC_STATE_STOPPED,
    EXEC_STATE_QUEUED,
)
from cornflow.shared.exceptions import AirflowError, ObjectDoesNotExist, InvalidData
from cornflow.shared.validators import (
    json_schema_validate_as_string,
    json_schema_extend_and_validate_as_string,
)


class ExecutionEndpoint(BaseMetaResource):
    """
    Endpoint used to create a new execution or get all the executions and their information back
    """

    def __init__(self):
        super().__init__()
        self.model = ExecutionModel
        self.data_model = ExecutionModel
        self.foreign_data = {"instance_id": InstanceModel}

    @doc(description="Get all executions", tags=["Executions"])
    @authenticate(auth_class=Auth())
    @marshal_with(ExecutionDetailsWithIndicatorsAndLogResponse(many=True))
    @use_kwargs(QueryFiltersExecution, location="query")
    def get(self, **kwargs):
        """
        API method to get all the executions created by the user and its related info
        It requires authentication to be passed in the form of a token that has to be linked to
        an existing session (login) made by a user

        :return: A dictionary with a message (error if authentication failed or a list with all the executions
          created by the authenticated user) and a integer with the HTTP status code
        :rtype: Tuple(dict, integer)
        """
        executions = self.get_list(user=self.get_user(), **kwargs)
        current_app.logger.info(f"User {self.get_user()} gets list of executions")

        executions = [
            execution
            for execution in executions
            if not execution.config.get("checks_only", False)
        ]

        running_executions = [
            execution
            for execution in executions
            if execution.state
            in [EXEC_STATE_RUNNING, EXEC_STATE_QUEUED, EXEC_STATE_UNKNOWN]
        ]

        for execution in running_executions:
            dag_run_id = execution.dag_run_id
            if not dag_run_id:
                # it's safe to say we will never get anything if we did not store the dag_run_id
                # This extra check should be redundant
                current_app.logger.warning(
                    "Error while the app tried to update the status of all running executions."
                    f"Execution {execution.id} has status {execution.state} but has no dag run associated."
                )
                continue

            af_client = Airflow.from_config(current_app.config)
            if not af_client.is_alive():
                current_app.logger.warning(
                    f"Error while the app tried to update the status of all running executions."
                    f"{AIRFLOW_NOT_REACHABLE_MSG}"
                )
                continue

            try:
                response = af_client.get_dag_run_status(
                    dag_name=execution.schema, dag_run_id=dag_run_id
                )
            except AirflowError as err:
                current_app.logger.warning(
<<<<<<< HEAD
                    f"Error while the app tried to update the status of execution {execution.id}"
                    f"Airflow responded with an error: {err}"
=======
                    "Error while the app tried to update the status of all running executions."
                    f"{AIRFLOW_ERROR_MSG} {err}"
>>>>>>> a8b5489d
                )
                execution.update_state(
                    EXEC_STATE_UNKNOWN, "Job not found on Airflow. Possible zombie job"
                )
                continue

            try:
                data = response.json()
                state = AIRFLOW_TO_STATE_MAP.get(data["state"], EXEC_STATE_UNKNOWN)
                execution.update_state(
                    state, f"Airflow returned unknown state: {data['state']}"
                )
            except Exception as err:
                current_app.logger.warning(
                    f"Error while the app tried to update the state of execution {execution.id}. "
                    f"Response parsing error: {err}"
                )
                execution.update_state(
                    EXEC_STATE_UNKNOWN, "Wrong Airflow response. Job status unknown"
                )
                continue

        return executions

    @doc(description="Create an execution", tags=["Executions"])
    @authenticate(auth_class=Auth())
    @Auth.dag_permission_required
    @marshal_with(ExecutionDetailsEndpointResponse)
    @use_kwargs(ExecutionRequest, location="json")
    def post(self, **kwargs):
        """
        API method to create a new execution linked to an already existing instance
        It requires authentication to be passed in the form of a token that has to be linked to
        an existing session (login) made by a user

        :return: A dictionary with a message (error if authentication failed, error if data is not validated or
          the reference_id for the newly created execution if successful) and a integer wit the HTTP status code
        :rtype: Tuple(dict, integer)
        """

        config = current_app.config

        if "schema" not in kwargs:
            kwargs["schema"] = "solve_model_dag"

        execution, _ = self.post_list(data=kwargs)
        instance = InstanceModel.get_one_object(
            user=self.get_user(), idx=execution.instance_id
        )

        if execution.schema != instance.schema:
            execution.delete()
            raise InvalidData(error="Instance and execution schema mismatch")

        current_app.logger.debug(f"The request is: {request.args.get('run')}")
        # this allows testing without airflow interaction:
        if request.args.get("run", "1") == "0":
            current_app.logger.info(
                f"User {self.get_user_id()} creates execution {execution.id} but does not run it."
            )
            execution.update_state(EXEC_STATE_NOT_RUN)
            return execution, 201

        # We now try to launch the task in airflow
        af_client = Airflow.from_config(config)
        if not af_client.is_alive():

            current_app.logger.error(AIRFLOW_NOT_REACHABLE_MSG)
            execution.update_state(EXEC_STATE_ERROR_START)
            raise AirflowError(
                error=AIRFLOW_NOT_REACHABLE_MSG,
                payload=dict(
                    message=EXECUTION_STATE_MESSAGE_DICT[EXEC_STATE_ERROR_START],
                    state=EXEC_STATE_ERROR_START,
                ),
                log_txt=f"Error while user {self.get_user()} tries to create an execution "
                + AIRFLOW_NOT_REACHABLE_MSG,
            )
        # ask airflow if dag_name exists
        schema = execution.schema
        schema_info = af_client.get_dag_info(schema)

        # Validate config before running the dag
        config_schema = DeployedDAG.get_one_schema(config, schema, CONFIG_SCHEMA)
        new_config, config_errors = json_schema_extend_and_validate_as_string(
            config_schema, kwargs["config"]
        )
        if config_errors:
            execution.update_state(
                EXEC_STATE_ERROR_START,
                message="The execution could not be run because the config does not comply with the json schema. "
                "Check the log for more details",
            )
            execution.update_log_txt(f"{config_errors}")
            raise InvalidData(
                payload=dict(jsonschema_errors=config_errors),
                log_txt=f"Error while user {self.get_user()} tries to create an execution. "
                f"Configuration data does not match the jsonschema.",
            )
        elif new_config != kwargs["config"]:
            execution.update_config(new_config)

        # Validate instance data before running the dag
        instance_schema = DeployedDAG.get_one_schema(config, schema, INSTANCE_SCHEMA)
        instance_errors = json_schema_validate_as_string(instance_schema, instance.data)
        if instance_errors:
            execution.update_state(
                EXEC_STATE_ERROR_START,
                message="The execution could not be run because the instance data does not "
                "comply with the json schema. Check the log for more details",
            )
            execution.update_log_txt(f"{instance_errors}")
            raise InvalidData(
                payload=dict(jsonschema_errors=instance_errors),
                log_txt=f"Error while user {self.get_user()} tries to create an execution. "
                f"Instance data does not match the jsonschema.",
            )
        # Validate solution data before running the dag (if it exists)
        if kwargs.get("data") is not None:
            solution_schema = DeployedDAG.get_one_schema(
                config, schema, SOLUTION_SCHEMA
            )
            solution_errors = json_schema_validate_as_string(
                solution_schema, kwargs["data"]
            )
            if solution_errors:
                execution.update_state(
                    EXEC_STATE_ERROR_START,
                    message="The execution could not be run because the solution data does not "
                    "comply with the json schema. Check the log for more details",
                )
                execution.update_log_txt(f"{solution_errors}")
                raise InvalidData(payload=dict(jsonschema_errors=solution_errors))

        info = schema_info.json()
        if info["is_paused"]:

            current_app.logger.error(DAG_PAUSED_MSG)
            execution.update_state(EXEC_STATE_ERROR_START)
            raise AirflowError(
                error=DAG_PAUSED_MSG,
                payload=dict(
                    message=EXECUTION_STATE_MESSAGE_DICT[EXEC_STATE_ERROR_START],
                    state=EXEC_STATE_ERROR_START,
                ),
                log_txt=f"Error while user {self.get_user()} tries to create an execution. "
                + DAG_PAUSED_MSG,
            )

        try:
            response = af_client.run_dag(execution.id, dag_name=schema)
        except AirflowError as err:
            error = f"{AIRFLOW_ERROR_MSG} {err}"
            current_app.logger.error(error)
            execution.update_state(EXEC_STATE_ERROR)
            raise AirflowError(
                error=error,
                payload=dict(
                    message=EXECUTION_STATE_MESSAGE_DICT[EXEC_STATE_ERROR],
                    state=EXEC_STATE_ERROR,
                ),
                log_txt=f"Error while user {self.get_user()} tries to create an execution. "
                + error,
            )

        # if we succeed, we register the dag_run_id in the execution table:
        af_data = response.json()
        execution.dag_run_id = af_data["dag_run_id"]
        execution.update_state(EXEC_STATE_QUEUED)
        current_app.logger.info(
            "User {} creates execution {}".format(self.get_user_id(), execution.id)
        )
        return execution, 201


class ExecutionRelaunchEndpoint(BaseMetaResource):
    def __init__(self):
        super().__init__()
        self.model = ExecutionModel
        self.data_model = ExecutionModel
        self.foreign_data = {"instance_id": InstanceModel}

    @doc(description="Re-launch an execution", tags=["Executions"])
    @authenticate(auth_class=Auth())
    @Auth.dag_permission_required
    @use_kwargs(ReLaunchExecutionRequest, location="json")
    def post(self, idx, **kwargs):
        """
        API method to re-launch an existing execution
        It requires authentication to be passed in the form of a token that has to be linked to
        an existing session (login) made by a user

        :return: A dictionary with a message (error if authentication failed, error if data is not validated or
          the reference_id for the newly created execution if successful) and a integer wit the HTTP status code
        :rtype: Tuple(dict, integer)
        """
        config = current_app.config

        if "schema" not in kwargs:
            kwargs["schema"] = "solve_model_dag"

        self.put_detail(
            data=dict(config=kwargs["config"]), user=self.get_user(), idx=idx
        )

        execution = ExecutionModel.get_one_object(user=self.get_user(), idx=idx)

        # If the execution does not exist, raise an error
        if execution is None:
            err = "The execution to re-solve does not exist"
            raise ObjectDoesNotExist(
                err,
                log_txt=f"Error while user {self.get_user()} tries to relaunch execution {idx}. "
                + err,
            )

        execution.update({"checks": None})

        # If the execution is still running or queued, raise an error
        if execution.state == 0 or execution.state == -7:
            return {"message": "This execution is still running"}, 400

        # this allows testing without airflow interaction:
        if request.args.get("run", "1") == "0":
            execution.update_state(EXEC_STATE_NOT_RUN)
            return {
                "message": "The execution was set for relaunch but was not launched"
            }, 201

        # Validate config before running the dag
        config_schema = DeployedDAG.get_one_schema(
            config, kwargs["schema"], CONFIG_SCHEMA
        )
        config_errors = json_schema_validate_as_string(config_schema, kwargs["config"])
        if config_errors:
            raise InvalidData(
                payload=dict(jsonschema_errors=config_errors),
                log_txt=f"Error while user {self.get_user()} tries to relaunch execution {idx}. "
                f"Configuration data does not match the jsonschema.",
            )

        # We now try to launch the task in airflow
        af_client = Airflow.from_config(config)
        if not af_client.is_alive():

            current_app.logger.error(AIRFLOW_NOT_REACHABLE_MSG)
            execution.update_state(EXEC_STATE_ERROR_START)
            raise AirflowError(
                error=AIRFLOW_NOT_REACHABLE_MSG,
                payload=dict(
                    message=EXECUTION_STATE_MESSAGE_DICT[EXEC_STATE_ERROR_START],
                    state=EXEC_STATE_ERROR_START,
                ),
                log_txt=f"Error while user {self.get_user()} tries to relaunch execution {idx}. "
                + AIRFLOW_NOT_REACHABLE_MSG,
            )
        # ask airflow if dag_name exists
        schema = execution.schema
        schema_info = af_client.get_dag_info(schema)

        info = schema_info.json()
        if info["is_paused"]:

            current_app.logger.error(DAG_PAUSED_MSG)
            execution.update_state(EXEC_STATE_ERROR_START)
            raise AirflowError(
                error=DAG_PAUSED_MSG,
                payload=dict(
                    message=EXECUTION_STATE_MESSAGE_DICT[EXEC_STATE_ERROR_START],
                    state=EXEC_STATE_ERROR_START,
                ),
                log_txt=f"Error while user {self.get_user()} tries to relaunch execution {idx}. "
                + DAG_PAUSED_MSG,
            )

        try:
            response = af_client.run_dag(execution.id, dag_name=schema)
        except AirflowError as err:
            error = f"{AIRFLOW_ERROR_MSG} {err}"
            current_app.logger.error(error)
            execution.update_state(EXEC_STATE_ERROR)
            raise AirflowError(
                error=error,
                payload=dict(
                    message=EXECUTION_STATE_MESSAGE_DICT[EXEC_STATE_ERROR],
                    state=EXEC_STATE_ERROR,
                ),
                log_txt=f"Error while user {self.get_user()} tries to relaunch execution {idx}. "
                + error,
            )

        # if we succeed, we register the dag_run_id in the execution table:
        af_data = response.json()
        execution.dag_run_id = af_data["dag_run_id"]
        execution.update_state(EXEC_STATE_QUEUED)
        current_app.logger.info(
            "User {} relaunches execution {}".format(self.get_user_id(), execution.id)
        )
        return {"message": "The execution was relaunched correctly"}, 201


class ExecutionDetailsEndpointBase(BaseMetaResource):
    """
    Endpoint used to get the information of a certain execution. But not the data!
    """

    def __init__(self):
        super().__init__()
        self.data_model = ExecutionModel
        self.foreign_data = {"instance_id": InstanceModel}


class ExecutionDetailsEndpoint(ExecutionDetailsEndpointBase):
    @doc(description="Get details of an execution", tags=["Executions"], inherit=False)
    @authenticate(auth_class=Auth())
    @marshal_with(ExecutionDetailsEndpointWithIndicatorsResponse)
    @BaseMetaResource.get_data_or_404
    def get(self, idx):
        """
        API method to get an execution created by the user and its related info.
        It requires authentication to be passed in the form of a token that has to be linked to
        an existing session (login) made by a user.

        :param str idx: ID of the execution.
        :return: A dictionary with a message (error if authentication failed, or the execution does not exist or
          the data of the execution) and an integer with the HTTP status code.
        :rtype: Tuple(dict, integer)
        """
        current_app.logger.info(
            f"User {self.get_user()} gets details of execution {idx}"
        )
        return self.get_detail(user=self.get_user(), idx=idx)

    @doc(description="Edit an execution", tags=["Executions"], inherit=False)
    @authenticate(auth_class=Auth())
    @use_kwargs(ExecutionEditRequest, location="json")
    def put(self, idx, **data):
        """
        Edit an existing execution

        :param string idx: ID of the execution.
        :return: A dictionary with a message (error if authentication failed, or the execution does not exist or
          a message) and an integer with the HTTP status code.
        :rtype: Tuple(dict, integer)
        """
        config = current_app.config

        schema = ExecutionModel.get_one_object(user=self.get_user(), idx=idx).schema

        if data.get("data") is not None and schema is not None:
            data_jsonschema = DeployedDAG.get_one_schema(
                config, schema, SOLUTION_SCHEMA
            )
            validation_errors = json_schema_validate_as_string(
                data_jsonschema, data["data"]
            )

            if validation_errors:
                raise InvalidData(
                    payload=dict(jsonschema_errors=validation_errors),
                    log_txt=f"Error while user {self.get_user()} tries to edit execution {idx}. "
                    f"Solution data does not match the jsonschema.",
                )

        current_app.logger.info(f"User {self.get_user()} edits execution {idx}")
        return self.put_detail(data, user=self.get_user(), idx=idx)

    @doc(description="Delete an execution", tags=["Executions"], inherit=False)
    @authenticate(auth_class=Auth())
    def delete(self, idx):
        """
        API method to delete an execution created by the user and its related info.
        It requires authentication to be passed in the form of a token that has to be linked to
        an existing session (login) made by a user.

        :param string idx: ID of the execution.
        :return: A dictionary with a message (error if authentication failed, or the execution does not exist or
          a message) and an integer with the HTTP status code.
        :rtype: Tuple(dict, integer)
        """
        current_app.logger.info(f"User {self.get_user()} deleted execution {idx}")
        return self.delete_detail(user=self.get_user(), idx=idx)

    @doc(description="Stop an execution", tags=["Executions"], inherit=False)
    @authenticate(auth_class=Auth())
    @Auth.dag_permission_required
    def post(self, idx):
        execution = ExecutionModel.get_one_object(user=self.get_user(), idx=idx)
        if execution is None:
            raise ObjectDoesNotExist(
                log_txt=f"Error while user {self.get_user()} tries to stop execution {idx}. "
                f"The execution does not exist."
            )
        af_client = Airflow.from_config(current_app.config)
        if not af_client.is_alive():

            raise AirflowError(
                error=AIRFLOW_NOT_REACHABLE_MSG,
                log_txt=f"Error while user {self.get_user()} tries to stop execution {idx}. "
                + AIRFLOW_NOT_REACHABLE_MSG,
            )
        af_client.set_dag_run_to_fail(
            dag_name=execution.schema, dag_run_id=execution.dag_run_id
        )
        execution.update_state(EXEC_STATE_STOPPED)
        current_app.logger.info(f"User {self.get_user()} stopped execution {idx}")
        return {"message": "The execution has been stopped"}, 200


class ExecutionStatusEndpoint(BaseMetaResource):
    """
    Endpoint used to get the status of a certain execution that is running in the airflow webserver
    """

    def __init__(self):
        super().__init__()
        self.data_model = ExecutionModel

    @doc(description="Get status of an execution", tags=["Executions"])
    @authenticate(auth_class=Auth())
    @marshal_with(ExecutionStatusEndpointResponse)
    def get(self, idx):
        """
        API method to get the status of the execution created by the user
        It requires authentication to be passed in the form of a token that has to be linked to
        an existing session (login) made by a user.

        :param str idx:  ID of the execution
        :return: A dictionary with a message (error if the execution does not exist or status of the execution)
            and an integer with the HTTP status code.
        :rtype: Tuple(dict, integer)
        """
        execution = self.data_model.get_one_object(user=self.get_user(), idx=idx)
        if execution is None:
            raise ObjectDoesNotExist(
                log_txt=f"Error while user {self.get_user()} tries to get the status of execution {idx}. "
                f"The execution does not exist."
            )
        if execution.state not in [
            EXEC_STATE_RUNNING,
            EXEC_STATE_QUEUED,
            EXEC_STATE_UNKNOWN,
        ]:
            # we only care on asking airflow if the status is unknown, queued or running.
            return execution, 200

        def _raise_af_error(execution, error, state=EXEC_STATE_UNKNOWN, log_txt=None):
            if log_txt is None:
                log_txt = error
            message = EXECUTION_STATE_MESSAGE_DICT[state]
            execution.update_state(state)
            raise AirflowError(
                error=error, payload=dict(message=message, state=state), log_txt=log_txt
            )

        dag_run_id = execution.dag_run_id
        if not dag_run_id:
            # it's safe to say we will never get anything if we did not store the dag_run_id
            _raise_af_error(
                execution,
                state=EXEC_STATE_ERROR,
                error="The execution has no dag_run associated",
                log_txt=f"Error while user {self.get_user()} tries to get the status of execution {idx}. "
                f"The execution has no associated dag run id.",
            )

        af_client = Airflow.from_config(current_app.config)
        if not af_client.is_alive():

            _raise_af_error(
                execution,
                AIRFLOW_NOT_REACHABLE_MSG,
                log_txt=f"Error while user {self.get_user()} tries to get the status of execution {idx}. "
                + AIRFLOW_NOT_REACHABLE_MSG,
            )

        try:

            response = af_client.get_dag_run_status(
                dag_name=execution.schema, dag_run_id=dag_run_id
            )
        except AirflowError as err:
            error = f"{AIRFLOW_ERROR_MSG} {err}"
            _raise_af_error(
                execution,
                error,
                log_txt=f"Error while user {self.get_user()} tries to get the status of execution {idx}. "
                + str(err),
            )

        data = response.json()
        state = AIRFLOW_TO_STATE_MAP.get(data["state"], EXEC_STATE_UNKNOWN)
        execution.update_state(state)
        current_app.logger.info(
            f"User {self.get_user()} gets status of execution {idx}"
        )
        return execution, 200

    @doc(description="Change status of an execution", tags=["Executions"])
    @authenticate(auth_class=Auth())
    @use_kwargs(ExecutionStatusEndpointUpdate)
    def put(self, idx, **data):
        """
        Edit an existing execution

        :param string idx: ID of the execution.
        :return: A dictionary with a message (error if authentication failed, or the execution does not exist or
          a message) and an integer with the HTTP status code.
        :rtype: Tuple(dict, integer)
        """

        execution = self.data_model.get_one_object(user=self.get_user(), idx=idx)
        if execution is None:
            raise ObjectDoesNotExist()
        if execution.state not in [
            EXEC_STATE_RUNNING,
            EXEC_STATE_UNKNOWN,
            EXEC_STATE_QUEUED,
        ]:
            # we only care on asking airflow if the status is unknown or is running.
            return {"message": f"execution {idx} updated correctly"}, 200
        state = data.get("status")
        if state is not None:
            execution.update_state(state)
            current_app.logger.info(f"User {self.get_user()} edits execution {idx}")
            return {"message": f"execution {idx} updated correctly"}, 200
        else:
            return {"error": "status code was missing"}, 400


class ExecutionDataEndpoint(ExecutionDetailsEndpointBase):
    """
    Endpoint used to get the solution of a certain execution.
    """

    @doc(
        description="Get solution data of an execution",
        tags=["Executions"],
        inherit=False,
    )
    @authenticate(auth_class=Auth())
    @marshal_with(ExecutionDataEndpointResponse)
    @BaseMetaResource.get_data_or_404
    @compressed
    def get(self, idx):
        """

        :param str idx: ID of the execution.
        :return: A dictionary with a message (error if authentication failed, or the execution does not exist or
          the data of the execution) and an integer with the HTTP status code.
        :rtype: Tuple(dict, integer)
        """
        current_app.logger.info(f"User {self.get_user()} gets data of execution {idx}")
        return self.get_detail(user=self.get_user(), idx=idx)


class ExecutionLogEndpoint(ExecutionDetailsEndpointBase):
    """
    Endpoint used to get the log of a certain execution.
    """

    @doc(description="Get log of an execution", tags=["Executions"], inherit=False)
    @authenticate(auth_class=Auth())
    @marshal_with(ExecutionLogEndpointResponse)
    @BaseMetaResource.get_data_or_404
    @compressed
    def get(self, idx):
        """

        :param str idx: ID of the execution.
        :return: A dictionary with a message (error if authentication failed, or the execution does not exist or
          the data of the execution) and an integer with the HTTP status code.
        :rtype: Tuple(dict, integer)
        """
        current_app.logger.info(f"User {self.get_user()} gets log of execution {idx}")
        return self.get_detail(user=self.get_user(), idx=idx)<|MERGE_RESOLUTION|>--- conflicted
+++ resolved
@@ -115,13 +115,8 @@
                 )
             except AirflowError as err:
                 current_app.logger.warning(
-<<<<<<< HEAD
-                    f"Error while the app tried to update the status of execution {execution.id}"
-                    f"Airflow responded with an error: {err}"
-=======
                     "Error while the app tried to update the status of all running executions."
                     f"{AIRFLOW_ERROR_MSG} {err}"
->>>>>>> a8b5489d
                 )
                 execution.update_state(
                     EXEC_STATE_UNKNOWN, "Job not found on Airflow. Possible zombie job"

--- conflicted
+++ resolved
@@ -66,26 +66,8 @@
         )
 
         if permission:
-<<<<<<< HEAD
-            af_client = Airflow.from_config(current_app.config)
-            if not af_client.is_alive():
-                current_app.logger.error(
-                    "Airflow not accessible when getting schema {}".format(dag_name)
-                )
-                err = "Airflow is not accessible"
-                raise AirflowError(
-                    error=err,
-                    log_txt=f"Error while user {self.get_user()} tries to get the schemas for dag {dag_name}. " + err
-                )
-
-            # try airflow and see if dag_name exists
-            af_client.get_dag_info(dag_name)
-
+            deployed_dag = DeployedDAG.get_one_object(dag_name)
             current_app.logger.info("User gets schema {}".format(dag_name))
-            # it exists: we try to get its schemas
-            return af_client.get_schemas_for_dag_name(dag_name)
-=======
-            deployed_dag = DeployedDAG.get_one_object(dag_name)
             return {
                 "instance": deployed_dag.instance_schema,
                 "solution": deployed_dag.solution_schema,
@@ -93,7 +75,6 @@
                 "solution_checks": deployed_dag.solution_checks_schema,
                 "config": deployed_dag.config_schema
             }, 200
->>>>>>> 070480df
         else:
             err = "User does not have permission to access this dag"
             raise NoPermission(

"""
Initialization file for the endpoints module
All references to endpoints should be imported from here
The login resource gets created on app startup as it depends on configuration
"""
from .action import ActionListEndpoint
from .apiview import ApiViewListEndpoint

from .case import (
    CaseEndpoint,
    CaseFromInstanceExecutionEndpoint,
    CaseCopyEndpoint,
    CaseDetailsEndpoint,
    CaseDataEndpoint,
    CaseToInstance,
    CaseCompare,
)

from .dag import (
    DAGDetailEndpoint,
    DAGEndpointManual,
    DAGCaseEndpoint,
    DAGInstanceEndpoint,
    DeployedDAGEndpoint,
    DeployedDagDetailEndpoint,
)

from .execution import (
    ExecutionEndpoint,
    ExecutionDetailsEndpoint,
    ExecutionStatusEndpoint,
    ExecutionDataEndpoint,
    ExecutionLogEndpoint,
    ExecutionRelaunchEndpoint,
)

from .health import HealthEndpoint

from .instance import (
    InstanceEndpoint,
    InstanceDetailsEndpoint,
    InstanceFileEndpoint,
    InstanceDataEndpoint,
)

from .data_check import (
    DataCheckExecutionEndpoint,
    DataCheckInstanceEndpoint,
    DataCheckCaseEndpoint,
)
from .licenses import LicensesEndpoint
from .permission import PermissionsViewRoleEndpoint, PermissionsViewRoleDetailEndpoint

from .roles import RolesListEndpoint, RoleDetailEndpoint

from .schemas import SchemaDetailsEndpoint, SchemaEndpoint
from .token import TokenEndpoint
from .example_data import ExampleDataDetailsEndpoint
from .user import UserEndpoint, UserDetailsEndpoint, ToggleUserAdmin, RecoverPassword
from .user_role import UserRoleListEndpoint, UserRoleDetailEndpoint
from .alarms import AlarmsEndpoint
from .main_alarms import MainAlarmsEndpoint

from .tables import TablesEndpoint, TablesDetailsEndpoint


resources = [
    dict(resource=InstanceEndpoint, urls="/instance/", endpoint="instance"),
    dict(
        resource=InstanceDetailsEndpoint,
        urls="/instance/<string:idx>/",
        endpoint="instances-detail",
    ),
    dict(
        resource=InstanceDataEndpoint,
        urls="/instance/<string:idx>/data/",
        endpoint="instances-data",
    ),
    dict(
        resource=InstanceFileEndpoint, urls="/instancefile/", endpoint="instance-file"
    ),
    dict(
        resource=DataCheckExecutionEndpoint,
        urls="/data-check/execution/<string:idx>/",
        endpoint="data-check-execution",
    ),
    dict(
        resource=DataCheckInstanceEndpoint,
        urls="/data-check/instance/<string:idx>/",
        endpoint="data-check-instance",
    ),
    dict(
        resource=DataCheckCaseEndpoint,
        urls="/data-check/case/<int:idx>/",
        endpoint="data-check-case",
    ),
    dict(
        resource=ExecutionDetailsEndpoint,
        urls="/execution/<string:idx>/",
        endpoint="execution-detail",
    ),
    dict(
        resource=ExecutionStatusEndpoint,
        urls="/execution/<string:idx>/status/",
        endpoint="execution-status",
    ),
    dict(
        resource=ExecutionDataEndpoint,
        urls="/execution/<string:idx>/data/",
        endpoint="execution-data",
    ),
    dict(
        resource=ExecutionLogEndpoint,
        urls="/execution/<string:idx>/log/",
        endpoint="execution-log",
    ),
    dict(
        resource=ExecutionRelaunchEndpoint,
        urls="/execution/<string:idx>/relaunch/",
        endpoint="execution-relaunch",
    ),
    dict(resource=ExecutionEndpoint, urls="/execution/", endpoint="execution"),
    dict(resource=DAGDetailEndpoint, urls="/dag/<string:idx>/", endpoint="dag"),
    dict(resource=DAGEndpointManual, urls="/dag/", endpoint="dag-manual"),
    dict(
        resource=DAGInstanceEndpoint,
        urls="/dag/instance/<string:idx>/",
        endpoint="dag-instance",
    ),
    dict(
        resource=DAGCaseEndpoint,
        urls="/dag/case/<int:idx>/",
        endpoint="dag-case",
    ),
    dict(resource=DeployedDAGEndpoint, urls="/dag/deployed/", endpoint="deployed-dag"),
    dict(
        resource=DeployedDagDetailEndpoint,
        urls="/dag/deployed/<string:idx>/",
        endpoint="deployed-dag-detail",
    ),
    dict(resource=UserEndpoint, urls="/user/", endpoint="user"),
    dict(
        resource=UserDetailsEndpoint,
        urls="/user/<int:user_id>/",
        endpoint="user-detail",
    ),
    dict(
        resource=ToggleUserAdmin,
        urls="/user/<int:user_id>/<int:make_admin>/",
        endpoint="user-admin",
    ),
    dict(resource=TokenEndpoint, urls="/token/", endpoint="token"),
    dict(resource=SchemaEndpoint, urls="/schema/", endpoint="schema"),
    dict(
        resource=SchemaDetailsEndpoint,
        urls="/schema/<string:dag_name>/",
        endpoint="schema-details",
    ),
    dict(
        resource=ExampleDataDetailsEndpoint,
        urls="/example/<string:dag_name>/",
        endpoint="example-data",
    ),
    dict(resource=HealthEndpoint, urls="/health/", endpoint="health"),
    dict(
        resource=CaseFromInstanceExecutionEndpoint,
        urls="/case/instance/",
        endpoint="case-instance-execution",
    ),
    dict(resource=CaseCopyEndpoint, urls="/case/<int:idx>/copy/", endpoint="case-copy"),
    dict(resource=CaseEndpoint, urls="/case/", endpoint="case"),
    dict(resource=CaseDetailsEndpoint, urls="/case/<int:idx>/", endpoint="case-detail"),
    dict(resource=CaseDataEndpoint, urls="/case/<int:idx>/data/", endpoint="case-data"),
    dict(
        resource=CaseToInstance,
        urls="/case/<int:idx>/instance/",
        endpoint="case-instance",
    ),
    dict(
        resource=CaseCompare,
        urls="/case/<int:idx1>/<int:idx2>/",
        endpoint="case-compare",
    ),
    dict(resource=ActionListEndpoint, urls="/action/", endpoint="actions"),
    dict(
        resource=PermissionsViewRoleEndpoint,
        urls="/permission/",
        endpoint="permissions",
    ),
    dict(
        resource=PermissionsViewRoleDetailEndpoint,
        urls="/permission/<int:idx>/",
        endpoint="permission-detail",
    ),
    dict(resource=RolesListEndpoint, urls="/roles/", endpoint="roles"),
    dict(
        resource=RoleDetailEndpoint, urls="/roles/<int:idx>/", endpoint="roles-detail"
    ),
    dict(resource=ApiViewListEndpoint, urls="/apiview/", endpoint="api-view"),
    dict(resource=UserRoleListEndpoint, urls="/user/role/", endpoint="user-roles"),
    dict(
        resource=UserRoleDetailEndpoint,
        urls="/user/role/<int:user_id>/<int:role_id>/",
        endpoint="user-roles-detail",
    ),
    dict(
        resource=RecoverPassword,
        urls="/user/recover-password/",
        endpoint="recover-password",
    ),
    dict(
        resource=LicensesEndpoint,
        urls="/licences/",
        endpoint="licences",
    ),
<<<<<<< HEAD
    # dict(
    #     resource=TablesEndpoint, urls="/table/<string:table_name>/", endpoint="tables"
    # ),
    # dict(
    #     resource=TablesDetailsEndpoint,
    #     urls="/table/<string:table_name>/<string:idx>/",
    #     endpoint="tables-detail",
    # ),
]


alarms_resources = [
    dict(
        resource=AlarmsEndpoint,
        urls="/alarms/",
        endpoint="alarms",
    ),
    dict(
        resource=MainAlarmsEndpoint,
        urls="/main-alarms/",
        endpoint="main-alarms",
=======
    dict(
        resource=TablesEndpoint, urls="/table/<string:table_name>/", endpoint="tables"
    ),
    dict(
        resource=TablesDetailsEndpoint,
        urls="/table/<string:table_name>/<string:idx>/",
        endpoint="tables-detail",
>>>>>>> 418bea5b
    ),
]<|MERGE_RESOLUTION|>--- conflicted
+++ resolved
@@ -213,15 +213,14 @@
         urls="/licences/",
         endpoint="licences",
     ),
-<<<<<<< HEAD
-    # dict(
-    #     resource=TablesEndpoint, urls="/table/<string:table_name>/", endpoint="tables"
-    # ),
-    # dict(
-    #     resource=TablesDetailsEndpoint,
-    #     urls="/table/<string:table_name>/<string:idx>/",
-    #     endpoint="tables-detail",
-    # ),
+    dict(
+        resource=TablesEndpoint, urls="/table/<string:table_name>/", endpoint="tables"
+    ),
+    dict(
+        resource=TablesDetailsEndpoint,
+        urls="/table/<string:table_name>/<string:idx>/",
+        endpoint="tables-detail",
+    ),
 ]
 
 
@@ -235,14 +234,5 @@
         resource=MainAlarmsEndpoint,
         urls="/main-alarms/",
         endpoint="main-alarms",
-=======
-    dict(
-        resource=TablesEndpoint, urls="/table/<string:table_name>/", endpoint="tables"
-    ),
-    dict(
-        resource=TablesDetailsEndpoint,
-        urls="/table/<string:table_name>/<string:idx>/",
-        endpoint="tables-detail",
->>>>>>> 418bea5b
     ),
 ]
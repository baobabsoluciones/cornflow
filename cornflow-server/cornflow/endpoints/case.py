"""
External endpoints to manage the cases: create new cases from raw data, from an existing instance or execution
or from an existing case, update the case info, patch its data, get all of them or one, move them and delete them.
These endpoints have different access url, but manage the same data entities
"""

# Import from libraries
from cornflow_client.airflow.api import get_schema
from cornflow_core.resources import BaseMetaResource
from cornflow_core.shared import validate_and_continue
from flask import current_app
from flask_apispec import marshal_with, use_kwargs, doc
from flask_inflate import inflate
import jsonpatch
import logging as log


# Import from internal modules
from ..models import CaseModel, ExecutionModel, InstanceModel
from ..schemas.case import (
    CaseBase,
    CaseFromInstanceExecution,
    CaseRawRequest,
    CaseListResponse,
    CaseToInstanceResponse,
    CaseEditRequest,
    QueryFiltersCase,
    QueryCaseCompare,
    CaseCompareResponse,
    CaseListAllWithIndicators,
)

from ..schemas.model_json import DataSchema
from ..shared.authentication import Auth
from cornflow_core.compress import compressed
from cornflow_core.exceptions import InvalidData, ObjectDoesNotExist
from cornflow_core.authentication import authenticate


class CaseEndpoint(BaseMetaResource):
    """
    Endpoint used to create a new case or get all the cases and their related information
    """

    def __init__(self):
        super().__init__()
        self.data_model = CaseModel

    @doc(description="Get all cases", tags=["Cases"])
<<<<<<< HEAD
    @Auth.auth_required
    @marshal_with(CaseListAllWithIndicators(many=True))
=======
    @authenticate(auth_class=Auth())
    @marshal_with(CaseListResponse(many=True))
>>>>>>> 8bbaf8b3
    @use_kwargs(QueryFiltersCase, location="query")
    def get(self, **kwargs):
        """
        API (GET) method to get all directory structure of cases for the user
        It requires authentication to be passed in the form of a token that has to be linked to
        an existing session (login) made by a user

        :return: a dictionary with a tree structure of the cases and an integer with the HTTP status code
        :rtype: Tuple(dict, integer)
        """

        response = self.get_list(user=self.get_user(), **kwargs)
        log.info(f"User {self.get_user()} gets all cases")
        return response

    @doc(description="Create a new case from raw data", tags=["Cases"])
    @authenticate(auth_class=Auth())
    @Auth.dag_permission_required
    @inflate
    @marshal_with(CaseListResponse)
    @use_kwargs(CaseRawRequest, location="json")
    def post(self, **kwargs):
        """ """
        data = dict(kwargs)
        data["user_id"] = self.get_user_id()
        item = CaseModel.from_parent_id(self.get_user(), data)
        item.save()
        log.info(f"User {self.get_user()} creates case {item.id}")
        return item, 201


class CaseFromInstanceExecutionEndpoint(BaseMetaResource):
    """
    Endpoint used to create a new case from an already existing instance and execution
    """

    def __init__(self):
        super().__init__()
        self.data_model = CaseModel

    @doc(description="Create a new case from instance and execution", tags=["Cases"])
    @authenticate(auth_class=Auth())
    @Auth.dag_permission_required
    @marshal_with(CaseListResponse)
    @use_kwargs(CaseFromInstanceExecution, location="json")
    def post(self, **kwargs):
        """
        API method to create a new case from an existing instance or execution
        """
        instance_id = kwargs.get("instance_id", None)
        execution_id = kwargs.get("execution_id", None)

        data = {name: kwargs.get(name) for name in ["name", "description", "parent_id"]}

        if (instance_id is not None and execution_id is not None) or (
            instance_id is None and execution_id is None
        ):
            raise InvalidData(
                error="You must provide a valid instance_id OR an execution_id",
                status_code=400,
            )
        user = self.get_user()

        def get_instance_data(instance_id):
            instance = InstanceModel.get_one_object(user=user, idx=instance_id)
            if instance is None:
                raise ObjectDoesNotExist("Instance does not exist")
            return dict(
                data=instance.data, schema=instance.schema, checks=instance.checks
            )

        def get_execution_data(execution_id):
            execution = ExecutionModel.get_one_object(user=user, idx=execution_id)
            if execution is None:
                raise ObjectDoesNotExist("Execution does not exist")
            data = get_instance_data(execution.instance_id)
            data["solution"] = execution.data
            data["solution_checks"] = execution.checks
            return data

        if instance_id is not None:
            data = {**data, **get_instance_data(instance_id)}
        elif execution_id is not None:
            data = {**data, **get_execution_data(execution_id)}

        data = dict(data)
        data["user_id"] = self.get_user_id()
        item = CaseModel.from_parent_id(user, data)
        item.save()
        log.info(
            f"User {self.get_user()} creates case {item.id} from instance/execution"
        )
        return item, 201


class CaseCopyEndpoint(BaseMetaResource):
    """
    Copies the case to a new case. Original case id goes in the url
    """

    def __init__(self):
        super().__init__()
        self.model = CaseModel
        self.data_model = CaseModel
        self.query = self.model.get_all_objects
        self.primary_key = "id"
        self.fields_to_copy = [
            "name",
            "description",
            "data",
            "checks",
            "schema",
            "solution",
            "solution_checks",
            "path",
        ]
        self.fields_to_modify = ["name"]

    @doc(description="Copies a case to a new one", tags=["Cases"])
    @authenticate(auth_class=Auth())
    @marshal_with(CaseListResponse)
    def post(self, idx):
        """ """
        case = self.model.get_one_object(user=self.get_user(), idx=idx)
        data = case.__dict__
        payload = dict()
        for key in data.keys():
            if key in self.fields_to_copy:
                payload[key] = data[key]
            if key in self.fields_to_modify:
                payload[key] = "Copy_" + data[key]

        response = self.post_list(payload)
        log.info(f"User {self.get_user()} copied case {idx} into {response[0].id}")
        return response


class CaseDetailsEndpoint(BaseMetaResource):
    """
    Endpoint used to get the information of a single case, edit it or delete it
    """

    def __init__(self):
        super().__init__()
        self.data_model = CaseModel

    @doc(description="Get one case", tags=["Cases"], inherit=False)
    @authenticate(auth_class=Auth())
    @marshal_with(CaseListResponse)
    @BaseMetaResource.get_data_or_404
    def get(self, idx):
        """
        API method to get an case created by the user and its related info.

        :param str idx: ID of the case
        :return: A dictionary with a message and an integer with the HTTP status code.
        :rtype: Tuple(dict, integer)
        """
        response = self.get_detail(idx=idx, user=self.get_user())
        log.info(f"User {self.get_user()} gets case {idx}")
        return response

    @doc(description="Edit a case", tags=["Cases"])
    @authenticate(auth_class=Auth())
    @use_kwargs(CaseEditRequest, location="json")
    def put(self, idx, **kwargs):
        """
        API method to edit a case created by the user and its basic related info (name, description and schema).

        :param int idx: ID of the case
        :return: A dictionary with a confirmation message and an integer with the HTTP status code.
        :rtype: Tuple(dict, integer)
        """
        log.info(f"User {self.get_user()} edits case {idx}")
        return self.put_detail(data=kwargs, idx=idx, user=self.get_user())

    @doc(description="Delete a case", tags=["Cases"])
    @authenticate(auth_class=Auth())
    def delete(self, idx):
        """
        API method to delete an existing case.
        It requires authentication to be passed in the form of a token that has to be linked to
        an existing session (login) made by a user.

        :param int idx: ID of the case
        :return: A dictionary with a confirmation message and an integer with the HTTP status code.
        :rtype: Tuple(dict, integer)
        """
        log.info(f"User {self.get_user()} deletes case {idx}")
        return self.delete_detail(idx=idx, user=self.get_user())


class CaseDataEndpoint(CaseDetailsEndpoint):
    """
    Endpoint used to get the data of a given case
    """

    @doc(description="Get data of a case", tags=["Cases"], inherit=False)
    @authenticate(auth_class=Auth())
    @marshal_with(CaseBase)
    @BaseMetaResource.get_data_or_404
    @compressed
    def get(self, idx):
        """
        API method to get data for a case by the user and its related info.
        It requires authentication to be passed in the form of a token that has to be linked to
        an existing session (login) made by a user.

        :param int idx: ID of the case
        :return: A dictionary with a message (error if authentication failed, or the execution does not exist or
          the data of the instance) and an integer with the HTTP status code.
        :rtype: Tuple(dict, integer)
        """
        response = self.get_detail(idx=idx, user=self.get_user())
        log.info(f"User {self.get_user()} gets case {idx}")
        return response

    @doc(description="Patches the data of a given case", tags=["Cases"], inherit=False)
    @authenticate(auth_class=Auth())
    @inflate
    @use_kwargs(CaseCompareResponse, location="json")
    def patch(self, idx, **kwargs):
        response = self.patch_detail(data=kwargs, idx=idx, user=self.get_user())
        log.info(f"User {self.get_user()} patches case {idx}")
        return response


class CaseToInstance(BaseMetaResource):
    """
    Endpoint used to create a new instance or instance and execution from a stored case
    """

    def __init__(self):
        super().__init__()
        self.data_model = InstanceModel

    @doc(
        description="Copies the information stored in a case into a new instance",
        tags=["Cases"],
    )
    @authenticate(auth_class=Auth())
    @marshal_with(CaseToInstanceResponse)
    def post(self, idx):
        """
        API method to copy the information stored in a case to a new instance
        It requires authentication to be passed in the form of a token that has to be linked to
        an existing session (login) made by a user

        :param int idx: ID of the case that has to be copied to an instance or instance and execution
        :return: an object with the instance or instance and execution ID that have been created and the status code
        :rtype: Tuple (dict, integer)
        """
        case = CaseModel.get_one_object(user=self.get_user(), idx=idx)

        if case is None:
            raise ObjectDoesNotExist()

        schema = case.schema
        payload = {
            "name": "instance_from_" + case.name,
            "description": "Instance created from " + case.description,
            "data": case.data,
            "schema": case.schema,
        }

        if schema is None:
            return self.post_list(payload)

        if schema == "pulp" or schema == "solve_model_dag":
            validate_and_continue(DataSchema(), payload["data"])
            return self.post_list(payload)

        config = current_app.config
        marshmallow_obj = get_schema(config, schema)
        validate_and_continue(marshmallow_obj(), payload["data"])
        response = self.post_list(payload)
        log.info(
            f"User {self.get_user()} creates instance {response[0].id} from case {idx}"
        )
        return response


class CaseCompare(BaseMetaResource):
    """
    Endpoint used to generate the json patch of two given cases
    """

    def __init__(self):
        super().__init__()
        self.model = CaseModel
        self.query = CaseModel.get_all_objects
        self.primary_key = "id"

    @doc(
        description="Compares the data and / or solution of two given cases",
        tags=["Cases"],
    )
    @authenticate(auth_class=Auth())
    @marshal_with(CaseCompareResponse)
    @use_kwargs(QueryCaseCompare, location="query")
    @compressed
    def get(self, idx1, idx2, **kwargs):
        """
        API method to generate the json patch of two cases given by the user
        It requires authentication to be passed in the form of a token that has to be linked to
        an existing session (login) made by a user

        :param int idx1: ID of the base case for the comparison
        :param int idx2: ID of the case that has to be compared
        :return:an object with the instance or instance and execution ID that have been created and the status code
        :rtype: Tuple (dict, integer)
        """
        if idx1 == idx2:
            raise InvalidData("The case identifiers should be different", 400)
        case_1 = self.model.get_one_object(user=self.get_user(), idx=idx1)
        case_2 = self.model.get_one_object(user=self.get_user(), idx=idx2)

        if case_1 is None:
            raise ObjectDoesNotExist(
                "You don't have access to the first case or it doesn't exist"
            )
        elif case_2 is None:
            raise ObjectDoesNotExist(
                "You don't have access to the second case or it doesn't exist"
            )
        elif case_1.schema != case_2.schema:
            raise InvalidData("The cases asked to compare do not share the same schema")

        data = kwargs.get("data", True)
        solution = kwargs.get("solution", True)
        payload = dict()

        if data:
            payload["data_patch"] = jsonpatch.make_patch(case_1.data, case_2.data).patch
        if solution:
            payload["solution_patch"] = jsonpatch.make_patch(
                case_1.solution, case_2.solution
            ).patch

        payload["schema"] = case_1.schema
        log.info(f"User {self.get_user()} compared cases {idx1} and {idx2}")
        return payload, 200<|MERGE_RESOLUTION|>--- conflicted
+++ resolved
@@ -47,13 +47,8 @@
         self.data_model = CaseModel
 
     @doc(description="Get all cases", tags=["Cases"])
-<<<<<<< HEAD
-    @Auth.auth_required
+    @authenticate(auth_class=Auth())
     @marshal_with(CaseListAllWithIndicators(many=True))
-=======
-    @authenticate(auth_class=Auth())
-    @marshal_with(CaseListResponse(many=True))
->>>>>>> 8bbaf8b3
     @use_kwargs(QueryFiltersCase, location="query")
     def get(self, **kwargs):
         """

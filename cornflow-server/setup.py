--- conflicted
+++ resolved
@@ -9,11 +9,7 @@
 
 setuptools.setup(
     name="cornflow",
-<<<<<<< HEAD
-    version="1.0.5",
-=======
     version="1.0.7",
->>>>>>> 99905fea
     author="baobab soluciones",
     author_email="cornflow@baobabsoluciones.es",
     description="Cornflow is an open source multi-solver optimization server with a REST API built using flask.",

--- conflicted
+++ resolved
@@ -9,11 +9,7 @@
 
 setuptools.setup(
     name="cornflow",
-<<<<<<< HEAD
     version="2.0.0a9",
-=======
-    version="1.2.0a1",
->>>>>>> dc5d0516
     author="baobab soluciones",
     author_email="cornflow@baobabsoluciones.es",
     description="cornflow is an open source multi-solver optimization server with a REST API built using flask.",

--- conflicted
+++ resolved
@@ -30,11 +30,7 @@
   &airflow-common
   # In order to add custom dependencies or upgrade provider packages you can use your extended image.
   # Comment the image line and uncomment the "build" and "context" lines below, Then run `docker-compose build` to build the images.
-<<<<<<< HEAD
-    image: baobabsoluciones/airflow:release-v1.2.1
-=======
     image: baobabsoluciones/airflow:release-v1.2.3
->>>>>>> 27d7e784
     platform: linux/amd64
     #build: 
       #context: ./cornflow-server/airflow_config
@@ -64,11 +60,7 @@
   &cornflow-common
   # In order to add custom dependencies or upgrade provider packages you can use your extended image.
   # Comment the image line and uncomment the "build" and "context" lines below, Then run `docker-compose build` to build the images.
-<<<<<<< HEAD
-    image: baobabsoluciones/cornflow:release-v1.2.1
-=======
     image: baobabsoluciones/cornflow:release-v1.2.3
->>>>>>> 27d7e784
     platform: linux/amd64
     #build: 
       #context: ./cornflow-server

--- conflicted
+++ resolved
@@ -7,16 +7,10 @@
 from flask import request
 from flask_restful import Resource
 
-<<<<<<< HEAD
 # Import from internal modules
 from ..models import InstanceModel
 from ..schemas import InstanceSchema
 from ..shared import Auth
-=======
-from ..models.instance import InstanceModel
-from ..schemas.instance import InstanceSchema
-from ..shared.authentication import Auth
->>>>>>> 07d3355d
 
 # Initialize the schema that all endpoints are going to use
 instance_schema = InstanceSchema()
@@ -27,8 +21,7 @@
     Endpoint used to create a new instance or get all the instances and their related information
     """
     @Auth.auth_required
-<<<<<<< HEAD
-    def get(self):
+    def get(self, reference_id=None):
         """
         API (GET) method to get all the instances created by the user and its related info
         It requires authentication to be passed in the form of a token that has to be linked to
@@ -40,12 +33,9 @@
         """
         # TODO: if super_admin or admin should it be able to get any execution?
         # TODO: return 204 if no instances have been created by the user
-=======
-    def get(self, reference_id=None):
->>>>>>> 07d3355d
         user_id, admin, super_admin = Auth.return_user_info(request)
         if reference_id is not None:
-            instance = InstanceModel.get_instance_from_user(user_id, reference_id)
+            instance = InstanceModel.get_one_instance_from_user(user_id, reference_id)
             many = False
         else:
             instance = InstanceModel.get_all_instances(user_id)
@@ -79,69 +69,14 @@
 
         return {'instance_id': ser_data.get('reference_id')}, 201
 
-<<<<<<< HEAD
-
-# TODO: implement this new endpoint and its methods: get one instance and its related data,
-#  modify one instance (data or owner?), delete one instance and its related info
-class InstanceDetailsEndpoint(Resource):
-    """
-    Endpoint used to get the information of a certain instance
-    """
-    @Auth.auth_required
-    def get(self, reference_id):
-        """
-        API (GET) method to get an instance created by the user and its related info.
-        It requires authentication to be passed in the form of a token that has to be linked to
-        an existing session (login) made by a user.
-
-
-        :param str reference_id: ID of the instance
-        :return: A dictionary with a message (error if authentication failed, or the instance does not exist or
-        the data of the instance) and an integer with the HTTP status code.
-        :rtype: Tuple(dict, integer)
-        """
-        instance = InstanceModel.get_one_instance_with_reference(reference_id)
-        ser_instance = instance_schema.dump(instance, many=False)
-
-        return ser_instance, 200
-
-    @Auth.auth_required
-    def put(self, reference_id):
-        """
-        NOT IMPLEMENTED
-        API (PUT) method to update an instance and its related info
-        It requires authentication to be passed in the form of a token that has to be linked to
-        an existing session (login) made by a user.
-
-        :param str reference_id: ID of the instance
-        :return:
-        :rtype:
-        """
-        return {'error': 'Method not allowed'}, 403
-
-    @Auth.auth_required
-    def delete(self, reference_id):
-        """
-        NOT IMPLEMENTED
-        API (DELETE) method to delete an instance and its related info
-        It requires authentication to be passed in the form of a token that has to be linked to
-        an existing session (login) made by a user.
-
-        :param str reference_id: ID of the instance
-        :return:
-        :rtype:
-        """
-        return {'error': 'Method not allowed'}, 403
-=======
     @Auth.auth_required
     def delete(self, reference_id):
         user_id, admin, super_admin = Auth.return_user_info(request)
-        instance = InstanceModel.get_instance_from_user(user_id, reference_id)
+        instance = InstanceModel.get_one_instance_from_user(user_id, reference_id)
 
-        # TODO: not sure if this is the correct order
-        for exec in instance.executions:
-            exec.delete()
+        # TODO: for now they get disable instead of getting permanently deleted
+        for execution in instance.executions:
+            execution.disable()
         if instance:
-            instance.delete()
-        return {}, 204
->>>>>>> 07d3355d
+            instance.disable()
+        return {}, 204
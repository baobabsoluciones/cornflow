"""
External endpoint for the user to signup
"""
# Import from libraries
from flask import request
from flask_restful import Resource

<<<<<<< HEAD
# Import from internal modules
from ..models import UserModel, UserSchema
from ..shared import Auth
=======
from ..models.user import UserModel
from ..schemas.user import UserSchema
from ..shared.authentication import Auth
from ..shared.resource import BaseResource
>>>>>>> 07d3355d

# Initialize the schema that the endpoint uses
user_schema = UserSchema()


class SignUpEndpoint(Resource):
    """
    Endpoint used to sign up to the cornflow web server.
    """
    def post(self):
        """
        API (POST) method tyo sign up to the cornflow webserver

        :return: A dictionary with a message (either an error during signup or the generated token for the user session)
        and an integer with the HTTP status code
        :rtype: Tuple(dict, integer)
        """
        req_data = request.get_json()
        data = user_schema.load(req_data)

        user_in_db = UserModel.get_one_user_by_email(data.get('email'))
        if user_in_db:
            message = {'error': 'email already in use, please supply another email address'}
            return message, 400

        user = UserModel(data)
        user.save()

        ser_data = user_schema.dump(user)

        token, error = Auth.generate_token(ser_data.get('id'))

        if error:
            return error, 400

        return {'token': token}, 201<|MERGE_RESOLUTION|>--- conflicted
+++ resolved
@@ -5,16 +5,10 @@
 from flask import request
 from flask_restful import Resource
 
-<<<<<<< HEAD
 # Import from internal modules
-from ..models import UserModel, UserSchema
+from ..models import UserModel
 from ..shared import Auth
-=======
-from ..models.user import UserModel
-from ..schemas.user import UserSchema
-from ..shared.authentication import Auth
-from ..shared.resource import BaseResource
->>>>>>> 07d3355d
+from ..schemas import UserSchema
 
 # Initialize the schema that the endpoint uses
 user_schema = UserSchema()

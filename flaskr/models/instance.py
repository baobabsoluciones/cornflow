--- conflicted
+++ resolved
@@ -10,7 +10,6 @@
     """
 
     """
-
     __tablename__ = 'instances'
 
     id = db.Column(db.Integer, primary_key=True)
@@ -20,6 +19,10 @@
     executions = db.relationship('ExecutionModel', backref='instances', lazy=True)
 
     def __init__(self, data):
+        """
+
+        :param dict data:
+        """
         super().__init__(data)
         self.user_id = data.get('user_id')
         self.data = data.get('data')
@@ -29,47 +32,109 @@
         self.reference_id = hashlib.sha1((str(self.created_at) + ' ' + str(self.user_id)).encode()).hexdigest()
 
     def save(self):
+        """
+
+        :return:
+        :rtype:
+        """
         db.session.add(self)
         db.session.commit()
 
     def update(self, data):
+        """
+
+        :param dict data:
+        :return:
+        :rtype:
+        """
         for key, item in data.items():
             setattr(self, key, item)
         super().__init__()
 
+    def disable(self):
+        """
+        Updates the deleted_at field of an execution to mark an execution as "deleted"
+
+        :return:
+        :rtype:
+        """
+        super().disable()
+
     def delete(self):
+        """
+
+        :return:
+        :rtype:
+        """
         db.session.delete(self)
         db.session.commit()
 
     @staticmethod
     def get_all_instances(user):
-        return InstanceModel.query.filter_by(user_id=user)
+        """
+
+        :param int user:
+        :return:
+        :rtype:
+        """
+        return InstanceModel.query.filter_by(user_id=user, deleted_at=None)
 
     @staticmethod
-    def get_one_instance(id):
-        return InstanceModel.query.get(id)
+    def get_one_instance_from_id(internal_id):
+        """
+
+        :param int internal_id:
+        :return:
+        :rtype:
+        """
+        return InstanceModel.query.get(internal_id, deleted_at=None)
 
     @staticmethod
-<<<<<<< HEAD
-    def get_one_instance_with_reference(reference_id):
-        return InstanceModel.query.filter_by(reference_id=reference_id).first()
-=======
-    def get_instance(reference):
-        return InstanceModel.query.filter_by(reference_id=reference).first()
+    def get_one_instance_from_reference(reference):
+        """
+
+        :param str reference:
+        :return:
+        :rtype:
+        """
+        return InstanceModel.query.filter_by(reference_id=reference, deleted_at=None).first()
 
     @staticmethod
-    def get_instance_from_user(user, reference):
+    def get_one_instance_from_user(user, reference):
+        """
+
+        :param int user:
+        :param str reference:
+        :return:
+        :rtype:
+        """
         return InstanceModel.get_all_instances(user=user).filter_by(reference_id=reference).first()
->>>>>>> 07d3355d
 
     @staticmethod
     def get_instance_id(reference):
-        return InstanceModel.get_instance(reference).id
+        """
+
+        :param str reference:
+        :return:
+        :rtype:
+        """
+        return InstanceModel.get_one_instance_from_reference(reference).id
 
     @staticmethod
     def get_instance_owner(reference):
-        return InstanceModel.get_instance(reference).user_id
+        """
+
+        :param str reference:
+        :return:
+        :rtype:
+        """
+        return InstanceModel.get_one_instance_from_reference(reference).user_id
 
     def __repr__(self):
+        """
+
+        :return:
+        :rtype:
+        """
         return '<id {}>'.format(self.id)
 

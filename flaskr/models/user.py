--- conflicted
+++ resolved
@@ -1,16 +1,6 @@
 import datetime
-<<<<<<< HEAD
-
-from marshmallow import fields, Schema
 from sqlalchemy.sql import expression
-
-from ..schemas.instance_schema import InstanceSchema
 from ..shared.utils import bcrypt, db
-=======
-from . import bcrypt
-from . import db
-from sqlalchemy.sql import expression
->>>>>>> 07d3355d
 
 from .meta_model import TraceAttributes
 

--- conflicted
+++ resolved
@@ -12,11 +12,7 @@
 
 setuptools.setup(
     name="cornflow-client",
-<<<<<<< HEAD
     version="2.0.0a6",
-=======
-    version="1.1.5",
->>>>>>> 9af1b0bb
     author="baobab soluciones",
     author_email="sistemas@baobabsoluciones.es",
     description="Client to connect to a cornflow server",

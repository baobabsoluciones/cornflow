--- conflicted
+++ resolved
@@ -1,5 +1,3 @@
-<<<<<<< HEAD
-=======
 version 1.2.3
 --------------
 
@@ -22,7 +20,6 @@
     - Added new action (sonarqube related)
 
 
->>>>>>> 27d7e784
 version 1.2.1
 --------------
 

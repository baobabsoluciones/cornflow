--- conflicted
+++ resolved
@@ -1,5 +1,3 @@
-<<<<<<< HEAD
-=======
 version 1.0.14
 ---------------
 
@@ -8,7 +6,6 @@
 - changelog:
     - added pandas (>=1.5.2) dependency due to ortools missing pandas as their own dependency
 
->>>>>>> 99905fea
 version 1.0.13
 ---------------
 

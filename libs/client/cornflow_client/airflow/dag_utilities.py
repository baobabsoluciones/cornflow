--- conflicted
+++ resolved
@@ -172,12 +172,9 @@
     :param kwargs: other kwargs passed to the dag task.
     :return:
     """
-<<<<<<< HEAD
     ti = kwargs["ti"]
     base_log_folder = kwargs["conf"].get("logging", "base_log_folder")
-=======
     config = dict()
->>>>>>> 36983360
     try:
         client = connect_to_cornflow(secrets)
         exec_id = kwargs["dag_run"].conf["exec_id"]
@@ -253,6 +250,7 @@
     """
     ti = kwargs["ti"]
     base_log_folder = kwargs["conf"].get("logging", "base_log_folder")
+    config = dict()
     try:
         client = connect_to_cornflow(secrets)
         exec_id = kwargs["dag_run"].conf["exec_id"]

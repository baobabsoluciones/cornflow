--- conflicted
+++ resolved
@@ -107,87 +107,6 @@
     pl.LpStatusUndefined: STATUS_UNDEFINED,
 }
 
-<<<<<<< HEAD
-PYOMO_CBC_TRANSLATING_MAPPING = {
-    ('bar_iter_limit', 'pyomo', 'cbc') : 'barr' ,
-    ('best_obj_stop', 'pyomo', 'cbc') : 'primalT' ,
-    ('cutoff', 'pyomo', 'cbc') : 'cuts' ,
-    ('iteration_limit', 'pyomo', 'cbc') : 'maxIt' ,
-    ('solution_limit', 'pyomo', 'cbc') : 'maxSaved' ,
-    ('time_limit', 'pyomo', 'cbc') : 'sec' ,
-    ('mip_gap', 'pyomo', 'cbc') : 'allow' ,
-    ('optimality_tol', 'pyomo', 'cbc') : 'dualT' ,
-    ('pump_passes', 'pyomo', 'cbc') : 'pumpC' ,
-    ('heuristics', 'pyomo', 'cbc') : 'heur' ,
-}
-
-PULP_CBC_TRANSLATING_MAPPING = {
-    ('is_mip', 'pulp', 'cbc') : 'mip' ,
-    ('optimality_tol', 'pulp', 'cbc') : 'gapAbs' ,
-    ('cutoff', 'pulp', 'cbc') : 'cuts' ,
-    ('time_limit', 'pulp', 'cbc') : 'timeLimit' ,
-    ('threads', 'pulp', 'cbc') : 'threads' ,
-    ('presolve', 'pyomo', 'cbc') : 'presolve' ,
-}
-
-# Considered Termination, Tolerance and MIP
-PYOMO_GUROBI_TRANSLATING_MAPPING = {
-    ('bar_iter_limit', 'pyomo', 'gurobi') : 'BarIterLimit' ,
-    ('best_obj_stop', 'pyomo', 'gurobi') : 'BestObjStop' ,
-    ('cutoff', 'pyomo', 'gurobi') : 'Cutoff' ,
-    ('iteration_limit', 'pyomo', 'gurobi') : 'IterationLimit' ,
-    ('mem_limit', 'pyomo', 'gurobi') : 'MemLimit' ,
-    ('solution_limit', 'pyomo', 'gurobi') : 'SolutionLimit' ,
-    ('time_limit', 'pyomo', 'gurobi') : 'TimeLimit' ,
-    ('mip_gap', 'pyomo', 'gurobi') : 'MIPGap' ,
-    ('optimality_tol', 'pyomo', 'gurobi') : 'OptimalityTol' ,
-    ('branch_dir', 'pyomo', 'gurobi') : 'BranchDir' ,
-    ('pump_passes', 'pyomo', 'gurobi') : 'PumpPasses' ,
-    ('heuristics', 'pyomo', 'gurobi') : 'Heuristics' ,
-    ('presolve', 'pyomo', 'gurobi') : 'Presolve' ,
-    ('threads', 'pyomo', 'gurobi') : 'threads' ,
-}
-
-PULP_GUROBI_TRANSLATING_MAPPING = {
-    ('is_mip', 'pulp', 'cbc') : 'mip' ,
-    ('time_limit', 'pulp', 'cbc') : 'timeLimit' ,
-}
-
-PYOMO_SCIP_TRANSLATING_MAPPING = {
-    ('bar_tol', 'pyomo', 'cbc') : 'numerics/barrierconvtol' ,
-    ('cutoff_breaker', 'pyomo', 'cbc') : 'heuristics/shiftandpropagate/cutoffbreaker' ,
-    ('lp_iteration_limit', 'pyomo', 'cbc') : 'lp/iterlim' ,
-    ('mem_limit', 'pyomo', 'cbc') : 'limits/memory' ,
-    ('solution_limit', 'pyomo', 'cbc') : 'limits/maxsol' ,
-    ('time_limit', 'pyomo', 'cbc') : 'limits/time' ,
-    ('primal-dual_gap', 'pyomo', 'cbc') : 'limits/gap' ,
-    ('lp_optimality_tol', 'pyomo', 'cbc') : 'numerics/lpfeastol' ,
-    ('pump_passes', 'pyomo', 'cbc') : 'heuristics/feaspump/maxdepth' ,
-    ('presolve', 'pyomo', 'cbc') : 'presolve' ,
-    ('threads', 'pyomo', 'cbc') : 'threads' ,
-}
-
-PULP_SCIP_TRANSLATING_MAPPING = {
-    ('is_mip', 'pulp', 'cbc') : 'mip' ,
-    ('optimality_tol', 'pulp', 'cbc') : 'gapAbs' ,
-    ('time_limit', 'pulp', 'cbc') : 'timeLimit' ,
-    ('threads', 'pulp', 'cbc') : 'threads' ,
-    ('max_nodes', 'pyomo', 'cbc') : 'maxNodes' ,
-}
-
-PYOMO_HIGHS_TRANSLATING_MAPPING = {
-    ('presolve', 'pyomo', 'cbc') : 'presolve' ,
-    ('parallel', 'pyomo', 'cbc') : 'parallel' ,
-    ('crossover', 'pyomo', 'cbc') : 'run_crossover' ,
-    ('time_limit', 'pyomo', 'cbc') : 'time_limit' ,
-}
-
-PULP_HIGHS_TRANSLATING_MAPPING = {
-    ('is_mip', 'pulp', 'cbc') : 'mip' ,
-    ('optimality_tol', 'pulp', 'cbc') : 'gapAbs' ,
-    ('time_limit', 'pulp', 'cbc') : 'timeLimit' ,
-    ('threads', 'pulp', 'cbc') : 'threads' ,
-=======
 PARAMETER_SOLVER_TRANSLATING_MAPPING = {
     ('abs_gap', 'pyomo', 'cbc') : 'allow' ,
     ('rel_gap', 'pyomo', 'cbc'): 'ratio' ,
@@ -278,7 +197,6 @@
     ('threads', 'pulp', 'highs') : 'threads' ,
     ('heuristics', 'pulp', 'highs') : 'mip_heuristic_effort' ,
 
->>>>>>> e2a7e1fb
 }
 
 

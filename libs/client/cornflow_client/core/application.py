--- conflicted
+++ resolved
@@ -143,7 +143,7 @@
                     f"The solution does not match the schema:\n{sol_errors}"
                 )
 
-<<<<<<< HEAD
+
         instance_checks = SuperDict(inst.check())
 
         # TODO: REMOVE THIS ? Or leave it for developers ?
@@ -158,12 +158,6 @@
         )
         instance_errors = instance_checks.kfilter(lambda k: k not in warnings_tables)
         if instance_errors:
-=======
-        instance_checks = inst.check()
-        if instance_checks and instance_checks.get('errors'):
-            # instance_checks has format {'errors': errors_dict, 'warnings': warnings_dict}
-            # and has errors
->>>>>>> a636c255
             log = dict(
                 time=0,
                 solver=solver,
@@ -227,14 +221,10 @@
 
         checks = algo.check_solution()
 
-<<<<<<< HEAD
         # TODO: REMOVE THIS ? Or leave it for developers ?
         validator = Draft7Validator(algo.schema_checks)
         if not validator.is_valid(checks):
             raise Exception("The solution checks have invalid format")
-=======
-        return sol, checks, instance_checks, log_txt, log
->>>>>>> a636c255
 
         return sol, checks, instance_checks, log_txt, log
 

--- conflicted
+++ resolved
@@ -152,7 +152,6 @@
                     f"The solution does not match the schema:\n{sol_errors}"
                 )
 
-<<<<<<< HEAD
         instance_checks = SuperDict(inst.check())
 
         warnings_tables = (
@@ -162,27 +161,6 @@
         )
         instance_errors = instance_checks.kfilter(lambda k: k not in warnings_tables)
         if instance_errors:
-=======
-        instance_checks = inst.check()
-        if instance_checks and instance_checks.get("errors"):
-            # instance_checks has format {'errors': errors_dict, 'warnings': warnings_dict}
-            # and has errors
-            log = dict(
-                time=0,
-                solver=solver,
-                status="Infeasible",
-                status_code=STATUS_INFEASIBLE,
-                sol_code=SOLUTION_STATUS_INFEASIBLE,
-            )
-            return dict(), None, instance_checks, "", log
-        if (
-            instance_checks
-            and "errors" not in instance_checks.keys()
-            and "warnings" not in instance_checks.keys()
-        ):
-            # instance_checks doesn't have format 'errors'/'warnings',
-            #   so we consider it returns errors
->>>>>>> ddea200c
             log = dict(
                 time=0,
                 solver=solver,
@@ -236,7 +214,7 @@
         if sol != {} and sol is not None:
             checks = algo.check_solution()
         else:
-            checks = {}
+            checks = None
 
         return sol, checks, instance_checks, log_txt, log
 
@@ -274,11 +252,7 @@
             solution_checks.update(algo.check_solution(*args, **kwargs))
         else:
             start = timer()
-<<<<<<< HEAD
             solution_checks = None
-=======
-            solution_checks = dict(no_data=True)
->>>>>>> ddea200c
 
         log = dict(
             time=timer() - start,

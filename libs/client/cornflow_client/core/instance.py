"""

"""
# Partial imports
from abc import ABC, abstractmethod

# Imports from internal modules
from .instance_solution import InstanceSolutionCore


class InstanceCore(InstanceSolutionCore, ABC):
    """
    The instance template.
    """

    # TODO: make abstractmethod
    def check(self, *args, **kwargs) -> dict:
        """
        Method that checks if there are inconsistencies in the data of the instance and if the problem is feasible

        :return: An dictionary containing the inconsistencies found and indicating if the problem is infeasible
        """
        return dict()

    @property
    @abstractmethod
    def schema_checks(self) -> dict:
        """
        A dictionary representation of the json-schema for the dictionary returned by the method Instance.check()
        """
<<<<<<< HEAD
        raise NotImplementedError()
=======
        inconsistencies = self.check_inconsistencies(*args, **kwargs)
        is_feasible = self.check_feasibility(*args, **kwargs)
        if not is_feasible:
            inconsistencies["is_infeasible"] = True
        return dict(errors=inconsistencies, warnings=dict())
>>>>>>> a636c255
<|MERGE_RESOLUTION|>--- conflicted
+++ resolved
@@ -28,12 +28,4 @@
         """
         A dictionary representation of the json-schema for the dictionary returned by the method Instance.check()
         """
-<<<<<<< HEAD
         raise NotImplementedError()
-=======
-        inconsistencies = self.check_inconsistencies(*args, **kwargs)
-        is_feasible = self.check_feasibility(*args, **kwargs)
-        if not is_feasible:
-            inconsistencies["is_infeasible"] = True
-        return dict(errors=inconsistencies, warnings=dict())
->>>>>>> a636c255

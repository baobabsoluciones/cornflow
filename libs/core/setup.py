import setuptools

with open("README.rst") as fh:
    long_description = fh.read()

required = []
with open("requirements.txt", "r") as fh:
    required.append(fh.read().splitlines())

setuptools.setup(
    name="cornflow-core",
<<<<<<< HEAD
    version="0.0.1a91",
=======
    version="0.0.2a1",
>>>>>>> d6d56ff7
    author="baobab soluciones",
    author_email="sistemas@baobabsoluciones.es",
    description="REST API flask backend components used by cornflow and other REST APIs",
    long_description=long_description,
    long_description_content_type="text/x-rst",
    url="https://github.com/baobabsoluciones/cornflow",
    packages=setuptools.find_packages(),
    classifiers=[
        "Programming Language :: Python :: 3",
        "License :: OSI Approved :: MIT License",
        "Operating System :: OS Independent",
        "Development Status :: 2 - Pre-Alpha",
    ],
    python_requires=">=3.7",
    include_package_data=True,
    install_requires=required,
    entry_points={
        "console_scripts": [
            "generate_from_schema = cornflow_core.cli.generate_from_schema:generate_from_schema",
            "schema_from_models = cornflow_core.cli.schema_from_models:schema_from_models",
        ]
    },
)<|MERGE_RESOLUTION|>--- conflicted
+++ resolved
@@ -9,11 +9,7 @@
 
 setuptools.setup(
     name="cornflow-core",
-<<<<<<< HEAD
-    version="0.0.1a91",
-=======
     version="0.0.2a1",
->>>>>>> d6d56ff7
     author="baobab soluciones",
     author_email="sistemas@baobabsoluciones.es",
     description="REST API flask backend components used by cornflow and other REST APIs",

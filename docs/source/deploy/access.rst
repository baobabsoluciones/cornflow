Access control
-----------------------

Cornflow supports multi-user access using password encryption authentication. The user needs to authenticate at least once with the cornflow server to obtain a token that allows him to continue operating.
In this section we will explain the workflow and data process when create users, delete them or change the user´s access password.

User access data
*********************

Right now cornflow has two valid user authentication methods. The first is AUTH_DB, which in addition to being the one that is activated by default, is the easiest to configure since the authentication is carried out against the application itself that stores the credentials in encrypted form.
The second method is AUTH_LDAP. This method allows you to link cornflow with your own security directory and thus the application will delegate the authentication of the users.

With Auth-DB (default)
^^^^^^^^^^^^^^^^^^^^^^^^^

Cornflow has an environment variable to control the type of authentication we want to activate::

    AUTH_TYPE = 1 (Auth-DB default method)

User datatable default content::

    user name
    password
    first name
    last name
    email
    admin-super admin (deprecated)
    auditory fields (cornflow saves information such us the date of creation or modification of the user)

The password is stored encrypted in the database. If a user does not have a password an email will be sent with the temporary access password.

With Auth-LDAP
^^^^^^^^^^^^^^^^^

As we saw previously cornflow has an environment variable to control the type of authentication we want to activate::

    AUTH_TYPE = 2 (Auth-LDAP authentication)

This authentication will be through a unique user code "common name" (user name) and password. The password will never be stored on the cornflow server but other data will be stored that will allow users to migrate or import to change the type of authentication. This operation cannot be performed with the server running.
In the event that you consult the connection through LDAP, the following information will be requested from the server.,

User datatable default content::

    user name
    email
    auditory fields - (cornflow saves information such us the date of creation or modification of the user)

User data objects request from LDAP server::

    password validation (only for compare)
    email
    role

No password is stored in the database. No confirmation email is sent with a temporary access password.

**LDAP authentication library**

In cornflow we have used `this library <https://github.com/tedivm/tedivms-flask>`_ to develop authentication methods. With this configuration the cornflow backend will be connected to external LDAP server:

Any installation can run with Auth-LDAP as its backend with these settings::

    LDAP_HOST - ldap server address 
    LDAP_BIND_DN - ldap admin search for domain
    LDAP_BIND_PASSWORD - ldap admin search password
    LDAP_USERNAME_ATTRIBUTE - The name of the attribute that represents the unique ID of the user
    LDAP_USER_BASE - The base DN subtree that is used when searching for user entries on the LDAP server
    LDAP_USER_OBJECT_CLASS - The object classes are defined in the LDAP directory schema (they constitute a class hierarchy there)
    LDAP_GROUP_OBJECT_CLASS - Filter used for returning a list of group member entries that are in the LDAP base DN (groups) subtree
    LDAP_GROUP_ATTRIBUTE - The name of the attribute in the group search filter that represents the group name
    LDAP_GROUP_BASE - The base DN subtree that is used when searching for group entries on the LDAP server
    LDAP_USE_TLS - TLS communication protocol (Transport Layer Security) over 636 port
    LDAP_EMAIL_ATTRIBUTE - ldap email user object

Roles definition
*********************

In cornflow there is a differentiation between three user roles with different characteristics::

    Admin - admin user can manage the rest of cornflow users and also has access to make changes to the airflow platform
    Service - service user role for cornflow and airflow communication
    Viewer - read only user
    Planner - the general user of cornflow can create jobs and send models to solve

Each role is stored in a table linking the role code with the permissions on the application.
In addition, there is a temporary link between the user and his role that will not be updated until the login operation is performed again.

**User role assignation (in all authentication types)**

In this table we have the role assignment for each user. May be more than one role assigned to the user.

Data storage::

    User ID - internal cornflow user identification 
    Role ID assigned - role identification assigned to the user

**Role data storage (in all authentication types)**

Master data of roles in application::

    Role ID - internal cornflow role identification
    Role name - role name

Roles with Auth-LDAP
^^^^^^^^^^^^^^^^^^^^^^^^

In the cornflow server deployment, the LDAP server roles will be configured through environment variables. Cornflow roles to bind to ldap server::

    LDAP_GROUP_TO_ROLE_SERVICE
    LDAP_GROUP_TO_ROLE_ADMIN 
    LDAP_GROUP_TO_ROLE_VIEWER
    LDAP_GROUP_TO_ROLE_PLANNER

In this way, the user permissions and their defined roles are always done within the cornflow application and allow the authentication configuration to be changed in the future.

Cornflow interactions with airflow (service user)
*****************************************************

Cornflow ⇒ Airflow
^^^^^^^^^^^^^^^^^^^^^^

Not all cornflow users can access airflow. A role defined in the application will give access to perform actions that involve communication with airflow through the user defined in the previous point.
If the user has access to airflow, in each communication, the username and password that provides access to the platform will be provided by this environment variables::

    AIRFLOW_USER - airflow user name for login in airflow and manage dags
    AIRFLOW_PWD - airflow user password

Airflow does not have to be connected via LDAP. Linking them does not affect how cornflow works. Airflow receives a username and password that has privileges to perform actions defined in the system by cornflow.
The cornflow user profile in airflow must have the following permissions::

    administrate connections
    administrate DAG
    administrative Tasks
    administrate DAG Runs
    administrator Jobs

If airflow also connects through LDAP to the same active directory, it will be necessary in the deployment configuration to bind the user that communicates cornflow with the role that gives the previously defined permissions.
The user who operates airflow through cornflow may not be the same user who has the role of system administrator of the platform.

**User access to dags**

The user access to each dag in airflow can be controlled in cornflow. Cornflow store a table with dags and have roles that give access to each dag individually.

Airflow ⇒ Cornflow
^^^^^^^^^^^^^^^^^^^^^^^

Airflow use a cornflow service rights that allow it to do some operations. It´s used to get and post to any user’s instances and executions. In this way this role restrict for doing admin stuff (e.g., manage users or delete them)
Service user is a good solution for doing all the data interaction between applications. You have only to pay attention to one account for set permissions and key values on deployment::

    CORNFLOW_SERVICE_USER - service user account name for communications between cornflow and airflow (default value `service_user`)
    CORNFLOW_SERVICE_MAIL - service user account email (default value `service_user@cornflow.com`)
    CORNFLOW_SERVICE_PWD - service user account password (default value `servicecornflow1234`)

This connection is provided by::

    AIRFLOW_CONN_CF_URI="cornflow://CORNFLOW_SERVICE_USER:CORNFLOW_SERVICE_PWD@cornflowserveraddress:cornflowserverport"

Keep in mind to change default credentials when going to production.

Manage cornflow users
***********************

In the cornflow image, if no environment variables are set, an admin user is created with these credentials::

    CORNFLOW_ADMIN_USER - cornflow_admin
    CORNFLOW_ADMIN_EMAIL - cornflow_admin@cornflow.com
<<<<<<< HEAD
    CORNFLOW_ADMIN_PWD - Cornflow_admin1234
=======
    CORNFLOW_ADMIN_PWD - Cornflowadmin_1234
>>>>>>> 4f9a3b23

It is advisable to change the default admin user and keep the password in a safe place.

To create a user, you must interact with the cornflow application through an `endpoint of its API <https://baobabsoluciones.github.io/cornflow-server/dev/endpoints.html#module-cornflow.endpoints.user>`_. Check the API docs for the users `here <https://baobabsoluciones.github.io/corn/stable-rest-api-ref.html#tag/Users>`_. It is only possible to create new cornflow admin user using another one with those privileges.

Manage airflow users
***********************

The default administrator user for airflow and flower will be::

    AIRFLOW_USER - admin
    AIRFLOW_PWD - admin

It is advisable to change the default admin user and keep the password in a safe place.
`Access Control of Airflow Webserver UI <https://airflow.apache.org/docs/apache-airflow/stable/security/access-control.html>`_ is handled by Flask AppBuilder (FAB). Please read its related security document regarding its `security model <http://flask-appbuilder.readthedocs.io/en/latest/security.html>`_.

Remember to configure all authentication, users and access before passing to production. Check the previous section for more information: :ref:`Production deployment and security`.

External LDAP authentication server requirements
****************************************************

The requirements to communicate cornflow with an LDAP server are the following::

    An authentication server with support for the LDAPv3 protocol.
    The LDAP server must be visible at all times on the network by the cornflow server.
    The users created in the LDAP server must have unique identifiers and roles defined to relate them to the existing ones in cornflow.
    All users must have a unique user identifier and the password protocol will be the one provided by the LDAP authentication system.
    Users must have a field to store the email.
    The type of LDAP object used to search for users (objectClass)

For example, here are some example values for each of the ldap_user_type object::

        (objectClass=posixAccount) for RFC-2037 and RFC-2037bis
        (objectClass=sambaSamAccount) for SAMBA 3.0.x LDAP extension
        (objectClass=user) for MS-AD
        (objectClass=*) for Default<|MERGE_RESOLUTION|>--- conflicted
+++ resolved
@@ -148,7 +148,7 @@
 
     CORNFLOW_SERVICE_USER - service user account name for communications between cornflow and airflow (default value `service_user`)
     CORNFLOW_SERVICE_MAIL - service user account email (default value `service_user@cornflow.com`)
-    CORNFLOW_SERVICE_PWD - service user account password (default value `servicecornflow1234`)
+    CORNFLOW_SERVICE_PWD - service user account password (default value `Service_user1234`)
 
 This connection is provided by::
 
@@ -163,11 +163,7 @@
 
     CORNFLOW_ADMIN_USER - cornflow_admin
     CORNFLOW_ADMIN_EMAIL - cornflow_admin@cornflow.com
-<<<<<<< HEAD
     CORNFLOW_ADMIN_PWD - Cornflow_admin1234
-=======
-    CORNFLOW_ADMIN_PWD - Cornflowadmin_1234
->>>>>>> 4f9a3b23
 
 It is advisable to change the default admin user and keep the password in a safe place.
 

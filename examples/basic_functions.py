from cornflow_client import CornFlow

email = 'some_email@gmail.com'
pwd = 'some_password'
name = 'some_name'

def run_example():
<<<<<<< HEAD
    server = 'http://34.77.164.250:5000'
=======
>>>>>>> a0c35f28
    server = "http://127.0.0.1:5000"
    client = CornFlow(url=server)

    config = dict(email=email, pwd=pwd, name=name)
<<<<<<< HEAD
    client.sign_up(**config)
    client.login(email, pwd)
=======
    a = client.sign_up(**config)
    a = client.login(email, pwd)
>>>>>>> a0c35f28

    import pulp
    prob = pulp.LpProblem("test_export_dict_MIP", pulp.LpMinimize)
    x = pulp.LpVariable("x", 0, 4)
    y = pulp.LpVariable("y", -1, 1)
    z = pulp.LpVariable("z", 0, None, pulp.LpInteger)
    prob += x + 4 * y + 9 * z, "obj"
    prob += x + y <= 5, "c1"
    prob += x + z >= 10, "c2"
    prob += -y + z == 7.5, "c3"
    data = prob.toDict()
    filename = 'test_mps.mps'
    insName = 'test_export_dict_MIP'
    description = 'very small example'
    prob.writeMPS(filename=filename)

    instance_id = client.create_instance(data,
                                         name=insName,
                                         description=description)
    instance_id = client.create_instance_file(filename=filename, name=insName, description=description)
    
    info = client.get_one_instance(instance_id['id'])
    info_all = client.get_all_instances()

    config = dict(
        solver="PULP_CBC_CMD",
        mip=True,
        msg=True,
        warmStart=True,
        timeLimit=10,
        options=["donotexist", "thisdoesnotexist"],
        keepFiles=0,
        gapRel=0.1,
        gapAbs=1,
        threads=1,
        logPath="test_export_solver_json.log"
    )
    execution_id = client.create_execution(instance_id['id'], config,
                                           name='execution1',
                                           description='execution of a very small instance')
    status = client.get_status(execution_id['id'])
    results = client.get_results(execution_id['id'])
    results.keys()
    _vars, prob = pulp.LpProblem.from_dict(results['execution_results'])

    # get the values for the variables:
    print({k: v.value() for k, v in _vars.items()})

    # get the log in text format
    print(results['log_text'])

    # get the log in json format
    print(results['log_json'])

if __name__ == '__main__':
    run_example()<|MERGE_RESOLUTION|>--- conflicted
+++ resolved
@@ -5,21 +5,13 @@
 name = 'some_name'
 
 def run_example():
-<<<<<<< HEAD
-    server = 'http://34.77.164.250:5000'
-=======
->>>>>>> a0c35f28
     server = "http://127.0.0.1:5000"
     client = CornFlow(url=server)
 
     config = dict(email=email, pwd=pwd, name=name)
-<<<<<<< HEAD
-    client.sign_up(**config)
-    client.login(email, pwd)
-=======
     a = client.sign_up(**config)
     a = client.login(email, pwd)
->>>>>>> a0c35f28
+
 
     import pulp
     prob = pulp.LpProblem("test_export_dict_MIP", pulp.LpMinimize)

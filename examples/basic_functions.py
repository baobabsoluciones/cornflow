--- conflicted
+++ resolved
@@ -24,17 +24,11 @@
     prob += -y + z == 7.5, "c3"
     data = prob.to_dict()
 
-<<<<<<< HEAD
-    instance_id = client.create_instance(data)
-    info = client.get_one_instance(instance_id['id'])
-    # info = client.get_all_instances()
-=======
     instance_id = client.create_instance(data,
                                          name='test_export_dict_MIP',
                                          description='very small example')
     info = client.get_one_instance(instance_id['id'])
     info_all = client.get_all_instances()
->>>>>>> e04988b8
 
     config = dict(
         solver="PULP_CBC_CMD",
@@ -49,17 +43,11 @@
         threads=1,
         logPath="test_export_solver_json.log"
     )
-<<<<<<< HEAD
-    execution_id = client.create_execution(instance_id['id'], config, name='test123')
-    status = client.get_status(execution_id)
-    results = client.get_results(execution_id)
-=======
     execution_id = client.create_execution(instance_id['id'], config,
                                            name='execution1',
                                            description='execution of a very small instance')
     status = client.get_status(execution_id['id'])
     results = client.get_results(execution_id['id'])
->>>>>>> e04988b8
     results.keys()
     _vars, prob = pulp.LpProblem.from_dict(results['execution_results'])
 
